# -*- coding: utf-8 -*-
from __future__ import absolute_import, division, print_function
import cctbx.sgtbx

import boost_adaptbx.boost.python as bp
from six.moves import range
from six.moves import zip
ext = bp.import_ext("cctbx_miller_ext")
asu_map_ext = bp.import_ext("cctbx_asymmetric_map_ext")
from cctbx_miller_ext import *

from cctbx import crystal
from cctbx import maptbx
from cctbx import sgtbx
from cctbx.sgtbx import lattice_symmetry
from cctbx import uctbx
from cctbx import r_free_utils
from cctbx.array_family import flex
from scitbx import fftpack
from scitbx.math import distributions
import scitbx.math
from libtbx.math_utils import iround
from libtbx import complex_math
from scitbx.python_utils.misc import store
from libtbx import adopt_init_args
from libtbx.str_utils import show_string
from libtbx.utils import Sorry, Keep, plural_s
from libtbx import group_args, Auto
import libtbx.table_utils
from itertools import count
import warnings
import random
import math
import time
import sys
from collections import namedtuple
from scitbx import matrix

fp_eps_double = scitbx.math.floating_point_epsilon_double_get()

generate_r_free_params_str = r_free_utils.generate_r_free_params_str

def _slice_or_none(array, slice_object):
  assert type(slice_object) == slice
  if (array is None): return None
  return array.__getitem__(slice_object)

class binner(ext.binner):

  def __init__(self, binning, miller_set):
    ext.binner.__init__(self, binning, miller_set.indices())
    self.space_group_info = miller_set.space_group_info()
    self.anomalous_flag = miller_set.anomalous_flag()
    if (miller_set.indices().size() == 0):
      self._completeness_d_min = binning.d_min()
    else:
      self._completeness_d_min = miller_set.d_min()
    self._counts_given = None
    self._counts_complete = None
    self._have_format_strings = False

  def __getinitargs__(self):
    return (
      binning(
        self.unit_cell(),
        self.limits()),
      set(
        crystal_symmetry=crystal.symmetry(
          unit_cell=self.unit_cell(),
          space_group_info=self.space_group_info),
        indices=self.miller_indices(),
        anomalous_flag=self.anomalous_flag))

  def require_all_bins_have_data(self,min_counts=1,
     error_string=""):
    for i_bin in self.range_used():
      if self.count(i_bin)<min_counts:
        for j_bin in self.range_used():
          print("BIN: %s  COUNTS: %s " %(j_bin,self.count(j_bin)))
        raise Sorry(
         "Bin %s required to have %s or more counts has %s\n%s" %(
            i_bin,min_counts,self.count(i_bin),error_string))


  def counts_given(self):
    if (self._counts_given is None):
      self._counts_given = []
      for i_bin in self.range_all():
        self._counts_given.append(self.count(i_bin))
    return self._counts_given

  def counts_complete(self,
        include_centric=True,
        include_acentric=True,
        d_min_tolerance=1.e-6):
    if (self._counts_complete is None):
      assert self.anomalous_flag in (False, True)
      complete_set = build_set(
        crystal_symmetry=crystal.symmetry(
          unit_cell=self.unit_cell(),
          space_group_info=self.space_group_info),
        anomalous_flag=self.anomalous_flag,
        d_min=self._completeness_d_min*(1-d_min_tolerance))
      if (not include_centric):
        complete_set = complete_set.select_acentric()
      if (not include_acentric):
        complete_set = complete_set.select_centric()
      binner_complete = binner(binning=self, miller_set=complete_set)
      self._counts_complete = binner_complete.counts_given()
    return self._counts_complete

  def n_bin_d_too_large(self):
    return self.array_indices(self.i_bin_d_too_large()).size()

  def n_bin_d_too_small(self):
    return self.array_indices(self.i_bin_d_too_small()).size()

  def n_bin_d_too_large_or_small(self):
    return self.n_bin_d_too_large() + self.n_bin_d_too_small()

  def _setup_format_strings(self):
    if (not self._have_format_strings):
      self._have_format_strings = True
      n = max(2, len(str(self.n_bins_used())))
      self.fmt_bin = "bin %%%dd:"%n
      self.fmt_unused = " "*(4+n+1-7) + "unused:"
      n = len("%.4f" % self.bin_d_range(1)[0])
      self.fmt_bin_range = "%%%d.4f"%n
      blank_d = " "*n
      self.fmt_bin_range_first = " ".join([blank_d,    "-", self.fmt_bin_range])
      self.fmt_bin_range_used  = " ".join([self.fmt_bin_range, "-", self.fmt_bin_range])
      self.fmt_bin_range_last  = " ".join([self.fmt_bin_range, "-", blank_d])
      self.fmt_counts_given = "%%%dd"%len(str(max(self.counts_given())))
      self.fmt_counts_complete = "%%-%dd"%len(str(max(self.counts_complete())))
      self.fmt_both_counts \
        = "["+self.fmt_counts_given+"/"+self.fmt_counts_complete+"]"

  def bin_legend(self,
        i_bin,
        show_bin_number=True,
        show_bin_range=True,
        show_d_range=None,
        show_counts=True,
        bin_range_as="d",
        wavelength=None,
        join_string=True):
    if show_d_range is not None:
      # XXX backward compatibility 2009-11-16
      show_bin_range = show_d_range
      bin_range_as = "d"
    assert bin_range_as in ("d", "d_star_sq", "stol", "stol_sq", "two_theta")
    if bin_range_as == "two_theta":
      assert wavelength is not None
    self._setup_format_strings()
    is_first = (i_bin == self.i_bin_d_too_large())
    is_last = (i_bin == self.i_bin_d_too_small())
    result = []
    if (show_bin_number):
      if (is_first or is_last):
        result.append(self.fmt_unused)
      else:
        result.append(self.fmt_bin % i_bin)
    bin_range = self.bin_d_range(i_bin)
    if (show_bin_range):
      if bin_range_as == "d_star_sq":
        bin_range = [uctbx.d_as_d_star_sq(bin_d) for bin_d in bin_range]
      elif bin_range_as == "stol":
        bin_range = [uctbx.d_star_sq_as_stol(uctbx.d_as_d_star_sq(bin_d))
                     for bin_d in bin_range]
      elif bin_range_as == "stol_sq":
        bin_range = [uctbx.d_star_sq_as_stol_sq(uctbx.d_as_d_star_sq(bin_d))
                     for bin_d in bin_range]
      elif bin_range_as == "two_theta":
        bin_range = [uctbx.d_star_sq_as_two_theta(
          uctbx.d_as_d_star_sq(bin_d), wavelength=wavelength, deg=True)
                     for bin_d in bin_range]
      if (is_first):
        result.append(self.fmt_bin_range_first % bin_range[1])
      elif (is_last):
        result.append(self.fmt_bin_range_last % bin_range[0])
      else:
        result.append(self.fmt_bin_range_used % tuple(bin_range))
    if (show_counts):
      result.append(self.fmt_both_counts % (
        self._counts_given[i_bin], self._counts_complete[i_bin]))
    if (join_string):
      return " ".join(result)
    else :
      return result

  def show_summary(self,
        show_bin_number=True,
        show_bin_range=True,
        show_d_range=None,
        show_counts=True,
        bin_range_as="d",
        wavelength=None,
        f=None,
        prefix=""):
    if (f is None): f = sys.stdout
    for i_bin in self.range_all():
      print(prefix + self.bin_legend(
        i_bin=i_bin,
        show_bin_number=show_bin_number,
        show_bin_range=show_bin_range,
        show_d_range=show_d_range,
        show_counts=show_counts,
        bin_range_as=bin_range_as,
        wavelength=wavelength), file=f)

  def show_data(self,
        data,
        data_fmt=None,
        show_bin_number=True,
        show_bin_range=True,
        show_d_range=None,
        show_counts=True,
        show_unused=True,
        bin_range_as="d",
        wavelength=None,
        f=None,
        prefix=""):
    assert len(data) == self.n_bins_all()
    if (f is None): f = sys.stdout
    if (show_unused):
      i_bins = self.range_all()
    else:
      i_bins = self.range_used()
    legend = None
    for i_bin in i_bins:
      legend = self.bin_legend(
        i_bin=i_bin,
        show_bin_number=show_bin_number,
        show_bin_range=show_bin_range,
        show_d_range=show_d_range,
        show_counts=show_counts,
        bin_range_as=bin_range_as,
        wavelength=wavelength)
      parts = [prefix + legend]
      if (data[i_bin] is not None):
        if (isinstance(data[i_bin], str) or data_fmt is None):
          parts.append(str(data[i_bin]))
        elif (isinstance(data_fmt, str)):
          parts.append(data_fmt % data[i_bin])
        else:
          s = data_fmt(binner=self, i_bin=i_bin, data=data)
          if (s is not None and len(s) > 0): parts.append(str(s))
      print(" ".join(parts), file=f)
    if (legend is not None): return len(legend)
    return None

  def as_simple_table(self,
      data,
      data_label,
      data_fmt=None,
      replace_none_with="---",
      show_bin_number=False,
      show_unused=False):
    """
    Export table rows for display elsewhere.
    """
    assert len(data) == self.n_bins_all()
    if (show_unused):
      i_bins = self.range_all()
    else:
      i_bins = self.range_used()
    table_rows = []
    for i_bin in i_bins:
      legend = self.bin_legend(
        i_bin=i_bin,
        show_bin_number=show_bin_number,
        show_bin_range=True,
        show_d_range=None,
        show_counts=True,
        bin_range_as="d",
        wavelength=None,
        join_string=False)#wavelength)
      row = legend
      if (data[i_bin] is not None):
        if (isinstance(data[i_bin], str) or data_fmt is None):
          row.append(data[i_bin])
        elif (isinstance(data_fmt, str)):
          row.append(data_fmt % data[i_bin])
        else:
          s = data_fmt(binner=self, i_bin=i_bin, data=data)
          row.append(s)
      else :
        row.append(replace_none_with)
      table_rows.append(row)
    labels = ["Resolution range", "N(obs)/N(possible)", data_label ]
    return libtbx.table_utils.simple_table(
      column_headers=labels,
      table_rows=table_rows)

class binned_data(object):

  def __init__(self, binner, data, data_fmt=None):
    self.binner = binner
    self.data = data
    self.data_fmt = data_fmt

  def show(self,
        data_fmt=None,
        show_bin_number=True,
        show_bin_range=True,
        show_d_range=None,
        show_counts=True,
        show_unused=True,
        bin_range_as="d",
        wavelength=None,
        f=None,
        prefix=""):
    if (data_fmt is None): data_fmt = self.data_fmt
    return self.binner.show_data(
      data=self.data,
      data_fmt=data_fmt,
      show_bin_number=show_bin_number,
      show_bin_range=show_bin_range,
      show_d_range=show_d_range,
      show_counts=show_counts,
      show_unused=show_unused,
      bin_range_as=bin_range_as,
      wavelength=wavelength,
      f=f,
      prefix=prefix)

  def as_simple_table(self,
        data_label,
        data_fmt=None):
    """
    Export table rows for display elsewhere.  (Used in Xtriage)
    """
    if (data_fmt is None): data_fmt = self.data_fmt
    return self.binner.as_simple_table(
      data=self.data,
      data_label=data_label,
      data_fmt=data_fmt)

def make_lookup_dict(indices): # XXX push to C++
  result = {}
  for i in range(len(indices)):
    result[indices[i]] = i
  return result

def get_offset_list(layers=1, include_origin=False):
  # Ready to run
  if layers==-1:
    return [ [0,0,0] ]

  elif layers==0:
    offset_list=[
     [-1,0,0],[1,0,0],
     [0,-1,0],[0,1,0],
     [0,0,-1],[0,0,1],
      ]
    if include_origin: offset_list.append([0,0,0])
    return offset_list

  offset_list=[]
  for ix in range(-layers,layers+1):
    for iy in range(-layers,layers+1):
      for iz in range(-layers,layers+1):
        if include_origin or ix!=0 or iy!=0 or iz!=0:
          offset_list.append((ix,iy,iz))
  return offset_list

def offset_indices(array,offset=None):
  from scitbx.matrix import col
  offset=col(offset)
  indices=flex.miller_index(
      list(flex.vec3_int((
         array.indices().as_vec3_double()+offset).iround().as_int())))
  return array.customized_copy(indices=indices,data=array.data())

class set(crystal.symmetry):
  """
  Basic class for handling sets of Miller indices (h,k,l), including sorting
  and matching functions, symmetry handling, generation of R-free flags, and
  extraction of associated statistics.  Does not actually contain data, but
  this can be added using the array(...) method.
  """

  def __init__(self, crystal_symmetry, indices, anomalous_flag=None):
    assert anomalous_flag in (None, False, True)
    crystal.symmetry._copy_constructor(self, crystal_symmetry)
    self._indices = indices
    self._anomalous_flag = anomalous_flag
    self._binner = None

  def _copy_constructor(self, other):
    crystal.symmetry._copy_constructor(self, other)
    self._indices = other._indices
    self._anomalous_flag = other._anomalous_flag
    self._binner = None

  def indices(self):
    """
    Return a reference to the internal array of indices.

    :returns: a cctbx.array_family.flex.miller_index array
    """
    return self._indices

  def anomalous_flag(self):
    """Indicate whether the set or array is anomalous or not."""
    return self._anomalous_flag

  def size(self):
    """Return the number of reflections in the set or array."""
    return self.indices().size()

  def copy(self):
    """
    Create a copy of the set, keeping references to the same crystal symmetry
    and indices.
    """
    return set(
      crystal_symmetry=self,
      indices=self._indices,
      anomalous_flag=self._anomalous_flag)

  def deep_copy(self):
    """
    Create a copy of the set, also copying the crystal symmetry and indices.

    :returns: a set object with all-new attributes.
    """
    unit_cell = self.unit_cell()
    if (unit_cell is not None):
      unit_cell = uctbx.unit_cell(parameters=unit_cell.parameters())
    if (self.space_group_info() is None):
      space_group_symbol = None
    else:
      space_group_symbol = str(self.space_group_info())
    return set(
      crystal_symmetry=crystal.symmetry(
        unit_cell=unit_cell,
        space_group_symbol=space_group_symbol),
      indices=self.indices().deep_copy(),
      anomalous_flag=self.anomalous_flag())

  def customized_copy(self,
        crystal_symmetry=Keep,
        indices=Keep,
        anomalous_flag=Keep,
        unit_cell=Keep,
        space_group_info=Keep):
    """
    Create a copy of the set, optionally changing the symmetry, indices,
    and/or anomalous flag (default = keep all unmodified).
    """
    if (crystal_symmetry is Keep): crystal_symmetry = self
    if (indices is Keep): indices = self.indices()
    if (anomalous_flag is Keep): anomalous_flag = self.anomalous_flag()
    crystal_symmetry = crystal.symmetry.customized_copy(crystal_symmetry,
      unit_cell=unit_cell,
      space_group_info=space_group_info)
    return set(
      crystal_symmetry=crystal_symmetry,
      indices=indices,
      anomalous_flag=anomalous_flag)

  def array(self, data=None, sigmas=None):
    """
    Create an array object, given data and/or sigma arrays of identical
    dimensions to the indices array.

    :param data: a flex array (any format) or None
    :param sigmas: a flex array (any format, but almost always double) or None
    """
    if (data is not None):
      assert data.size() == self._indices.size()
    if (sigmas is not None):
      assert sigmas.size() == self._indices.size()
    return array(miller_set=self, data=data, sigmas=sigmas)

  def __getitem__(self, slice_object):
    assert type(slice_object) == slice
    assert self.indices() is not None
    return set(
      crystal_symmetry=self,
      indices=self.indices().__getitem__(slice_object),
      anomalous_flag=self.anomalous_flag())

  def show_summary(self, f=None, prefix=""):
    """Minimal Miller set summary"""
    if (f is None): f = sys.stdout
    print(prefix + "Number of Miller indices:", len(self.indices()), file=f)
    print(prefix + "Anomalous flag:", self.anomalous_flag(), file=f)
    crystal.symmetry.show_summary(self, f=f, prefix=prefix)
    return self

  def miller_indices_as_pdb_file(self, file_name=None, expand_to_p1=False):
    """
    Write out Miller indices as pseudo-waters for visualization.  Note that
    this treats the indices as literal coordinates (times a scale factor),
    and the distances between points will not correspond to the distances
    in reciprocal space.

    See cctbx/miller/display.py and crys3d/hklview for an alternative (but
    less lightweight) approach.
    """
    assert file_name is not None
    uc = self.unit_cell()
    if(expand_to_p1): indices = self.expand_to_p1().indices()
    else: indices = self.indices()
    h = flex.int()
    k = flex.int()
    l = flex.int()
    for i_mi, mi in enumerate(indices):
      h.append(mi[0])
      k.append(mi[1])
      l.append(mi[2])
    scale = 100
    sh,sk,sl = flex.max(flex.abs(h))*scale,flex.max(flex.abs(k))*scale,\
      flex.max(flex.abs(l))*scale
    rp = self.unit_cell().reciprocal_parameters()
    c1fmt = "CRYST1%9.3f%9.3f%9.3f%7.2f%7.2f%7.2f P1        "
    fmt = "HETATM%5d  O   HOH %5d    %8.3f%8.3f%8.3f  1.00  1.00           O  "
    of = open(file_name, "w")
    for i_mi, mi in enumerate(indices):
      rsv = uc.reciprocal_space_vector(mi)
      print(fmt%(i_mi, i_mi, rsv[0]*scale, rsv[1]*scale, rsv[2]*scale), file=of)

  def show_comprehensive_summary(self, f=None, prefix=""):
    """Display comprehensive Miller set or array summary"""
    if (f is None): f = sys.stdout
    self.show_summary(f=f, prefix=prefix)
    no_sys_abs = self.copy()
    if (self.space_group_info() is not None):
      is_unique_set_under_symmetry = no_sys_abs.is_unique_set_under_symmetry()
      sys_absent_flags = self.sys_absent_flags().data()
      n_sys_abs = sys_absent_flags.count(True)
      print(prefix + "Systematic absences:", n_sys_abs, file=f)
      if (n_sys_abs != 0):
        no_sys_abs = self.select(selection=~sys_absent_flags)
        print(prefix + "Systematic absences not included in following:", file=f)
      n_centric = no_sys_abs.centric_flags().data().count(True)
      print(prefix + "Centric reflections:", n_centric, file=f)
    if (self.unit_cell() is not None):
      d_max_min = no_sys_abs.resolution_range()
      print(prefix + "Resolution range: %.6g %.6g" % d_max_min, file=f)
      if (self.space_group_info() is not None
          and self.indices().size() > 0
          and is_unique_set_under_symmetry):
        no_sys_abs.setup_binner(n_bins=1)
        completeness_d_max_d_min = no_sys_abs.completeness(use_binning=True)
        binner = completeness_d_max_d_min.binner
        assert binner.counts_given()[0] == 0
        assert binner.counts_given()[2] == 0
        n_obs = binner.counts_given()[1]
        n_complete = binner.counts_complete()[1]
        if (n_complete != 0 and d_max_min[0] != d_max_min[1]):
          print(prefix + "Completeness in resolution range: %.6g" % (
            n_obs / n_complete), file=f)
        n_complete += binner.counts_complete()[0]
        if (n_complete != 0):
          print(prefix + "Completeness with d_max=infinity: %.6g" % (
            n_obs / n_complete), file=f)
        if (self.anomalous_flag()) and (self.is_xray_intensity_array() or
            self.is_xray_amplitude_array()):
          print(prefix + \
            "Anomalous completeness in resolution range: %.6g" % \
            self.anomalous_completeness(), file=f)
    if (self.space_group_info() is not None
        and no_sys_abs.anomalous_flag()
        and is_unique_set_under_symmetry):
      asu, matches = no_sys_abs.match_bijvoet_mates()
      print(prefix + "Bijvoet pairs:", matches.pairs().size(), file=f)
      print(prefix + "Lone Bijvoet mates:", \
        matches.n_singles() - n_centric, file=f)
      if (isinstance(self, array) and self.is_real_array()):
        print(prefix + "Mean anomalous difference: %.4f" % (
          no_sys_abs.anomalous_signal()), file=f)
    return self

  def show_completeness(self, reflections_per_bin = 500, out = None):
    """
    Display the completeness in resolution bins.
    """
    if(out is None): out = sys.stdout
    self.setup_binner(reflections_per_bin = reflections_per_bin)
    for i_bin in self.binner().range_used():
      sel         = self.binner().selection(i_bin)
      self_sel    = self.select(sel)
      d_max,d_min = self_sel.d_max_min()
      compl       = self_sel.completeness(d_max = d_max)
      n_ref       = sel.count(True)
      d_range     = self.binner().bin_legend(
                 i_bin = i_bin, show_bin_number = False, show_counts = False)
      fmt = "%3d: %-17s %4.2f %6d"
      print(fmt % (i_bin,d_range,compl,n_ref), file=out)
      out.flush()

  def reflection_intensity_symmetry(self):
    assert self.anomalous_flag() is False or self.anomalous_flag() is True
    return self.customized_copy(
      crystal_symmetry=crystal.symmetry.reflection_intensity_symmetry(self,
        anomalous_flag=self.anomalous_flag()))

  def sys_absent_flags(self, integral_only=False):
    """
    Generate a boolean Miller array flagging those reflections which are
    systematically absent under the current symmetry.
    """
    effective_group = self.space_group()
    if (integral_only):
      effective_group = effective_group \
        .build_derived_reflection_intensity_group(
          anomalous_flag=self.anomalous_flag())
    return self.array(data=effective_group.is_sys_absent(self.indices()))

  def centric_flags(self):
    """
    Generate a boolean Miller array flagging centric reflections.
    """
    return array(
      self,
      self.space_group().is_centric(self.indices()))

  def multiplicities(self):
    """
    Generate a Miller array (with integer data) indicating the multiplicity of
    each unique reflection.  (If the set or array is already symmetry-unique,
    the multiplicity will be 1 for every reflection.)

    :returns: array object with flex.int data
    """
    return array(
      self,
      self.space_group().multiplicity(self.indices(), self.anomalous_flag()))

  def epsilons(self):
    return array(
      self,
      self.space_group().epsilon(self.indices()))

  def d_star_sq(self):
    return array(
      self, self.unit_cell().d_star_sq(self.indices()))

  def d_star_cubed(self):
    return array(
      self, flex.pow(self.unit_cell().d_star_sq(self.indices()), 3/2))

  def d_spacings(self):
    """
    Generate a double Miller array containing the resolution d of each
    index.
    """
    return array(
      self, self.unit_cell().d(self.indices()))

  def sin_theta_over_lambda_sq(self):
    return array(
      self, self.unit_cell().stol_sq(self.indices()))

  def two_theta(self, wavelength, deg=False):
    """
    Generate a double Miller array containing the scattering angle of each
    index.
    """
    return array(
      self, self.unit_cell().two_theta(self.indices(), wavelength, deg))

  def d_min(self):
    """
    High-resolution limit.
    :returns: Python float
    """
    return uctbx.d_star_sq_as_d(self.unit_cell().max_d_star_sq(self.indices()))

  def min_max_d_star_sq(self):
    return self.unit_cell().min_max_d_star_sq(self.indices())

  def d_max_min(self, d_max_is_highest_defined_if_infinite = False):
    """
    Low- and high-resolution limits.
    :returns: Python tuple of floats
    Modified 2020-10-02 to allow return of maximum defined instead of -1
        if F000 present
    """
    if d_max_is_highest_defined_if_infinite:
      (d_max,d_min) = tuple([uctbx.d_star_sq_as_d(d_star_sq)
        for d_star_sq in self.min_max_d_star_sq()])
      if d_max < 0:  # (0,0,0) is present
        indices_copy = list(self.indices())
        index = indices_copy.index((0,0,0))
        new_indices = flex.miller_index(
          indices_copy[:index] + indices_copy[index+1:])
        d_max_d_star_sq,d_min_d_star_sq= self.unit_cell(
             ).min_max_d_star_sq(new_indices)
        (d_max, d_min )= (
          uctbx.d_star_sq_as_d(d_max_d_star_sq),
          uctbx.d_star_sq_as_d(d_min_d_star_sq))
      return (d_max, d_min)
    else: # usual
      return tuple([uctbx.d_star_sq_as_d(d_star_sq)
        for d_star_sq in self.min_max_d_star_sq()])

  def index_span(self):
    return index_span(self.indices())

  def min_max_indices(self):
    """Return the range of h,k,l indices"""
    span = self.index_span()
    return (span.min(), span.max())

  def at_first_index(self, ary, miller_index):
    """
    Returns the element `ary` coresponding to the `miller_index` if
    `miller_index exists, otherwise returns None.

    :param miller_index: Miller index as a 3-tuple
    :type miller_index: tuple
    :param ary: any array (e.g. self.data(), self.sigmas())
    :type ary: sequence (list, array, etc)
    :returns: type of contents of `ary`, or None
    """
    first = self._indices.first_index(miller_index)
    if first is None:
      result = None
    else:
      result = ary[first]
    return result

  def first_index(self, miller_index):
    """
    Returns the first index of the item  matching
    `miller_index`. If the `miller_index` is not found in `self`,
    then returns ``None``.

    :param miller_index: Miller index as a 3-tuple
    :type miller_index: tuple
    :returns: int, None -- index of first occurrence of
              `miller_index` or None
    """
    return self._indices.first_index(miller_index)

  def d_min_along_a_b_c_star(self):
    """
    Returns the effective resolution limits along the reciprocal space axes.
    """
    min_mi, max_mi = self.min_max_indices()
    max_h = max(abs(min_mi[0]), max_mi[0])
    max_k = max(abs(min_mi[1]), max_mi[1])
    max_l = max(abs(min_mi[2]), max_mi[2])
    assert (not None in [max_h, max_k, max_l])
    ast,bst,cst = self.unit_cell().reciprocal_parameters()[:3]
    return (1./(max_h*ast), 1./(max_k*bst), 1./(max_l*cst))

  def minimum_wavelength_based_on_d_min(self, tolerance=1e-2):
    return 2 * self.d_min() * (1-tolerance)

  def resolution_range(self):
    """Synonym for d_max_min()."""
    return self.d_max_min()

  def debye_waller_factors(self,
        u_iso=None,
        b_iso=None,
        u_cart=None,
        b_cart=None,
        u_cif=None,
        u_star=None,
        exp_arg_limit=50,
        truncate_exp_arg=False):
    """
    Given an isotropic or anisotropic displacement or B-factor, alculate
    resolution-dependent scale factors corresponding to the indices.
    (Note that to simply apply one of the input parameters to an existing
    Miller array, you can call array.apply_debye_waller_factors)

    :param u_iso: Isotropic displacement (in Angstroms)
    :param b_iso: Isotropic B-factor (8*pi^2*u_iso^2)
    :param u_cart: Anisotropic displacement tensor
    :param b_cart: Anisotropic B-factor
    :param u_star: Anisotropic displacement tensor in fractional space
    :param u_cif: Anisotropic displacement tensor, dimensionless basis
    :returns: cctbx.miller.array object
    """
    return self.array(data=self.unit_cell().debye_waller_factors(
      miller_indices=self.indices(),
      u_iso=u_iso, b_iso=b_iso,
      u_cart=u_cart, b_cart=b_cart,
      u_cif=u_cif, u_star=u_star,
      exp_arg_limit=exp_arg_limit,
      truncate_exp_arg=truncate_exp_arg))

  def n_bijvoet_pairs(self):
    """Return the number of Bijvoet pairs."""
    asu, matches = self.match_bijvoet_mates(
      assert_is_unique_set_under_symmetry=False)
    return matches.pairs().size()

  def as_non_anomalous_set(self):
    """
    Return a copy of the set using the same indices but with the anomalous flag
    set to false.
    """
    return set(
      crystal_symmetry=self,
      indices=self.indices(),
      anomalous_flag=False)

  def as_anomalous_set(self):
    """
    Return a copy of the set using the same indices but with the anomalous flag
    set to true.
    """
    return set(
      crystal_symmetry=self,
      indices=self.indices(),
      anomalous_flag=True)

  def auto_anomalous(self, min_n_bijvoet_pairs=None,
                           min_fraction_bijvoet_pairs=None):
    """
    Set the anomalous flag automatically depending on whether the data
    contain Bijvoet pairs (optionally given minimum cutoffs).

    :returns: a copy of the set with (maybe) a new anomalous flag
    """
    assert [min_n_bijvoet_pairs, min_fraction_bijvoet_pairs].count(None) > 0
    if (self.indices().size() == 0):
      anomalous_flag = False
    elif (min_fraction_bijvoet_pairs is not None):
      anomalous_flag = (2*self.n_bijvoet_pairs()/self.indices().size()
                        >= min_fraction_bijvoet_pairs)
    elif (min_n_bijvoet_pairs is not None):
      anomalous_flag = (self.n_bijvoet_pairs() >= min_n_bijvoet_pairs)
    else:
      anomalous_flag = (self.n_bijvoet_pairs() > 0)
    return set(
      crystal_symmetry=self,
      indices=self.indices(),
      anomalous_flag=anomalous_flag)

  def is_unique_set_under_symmetry(self):
    """
    Determine whether the indices in the set are symmetry-unique.
    """
    return ext.is_unique_set_under_symmetry(
      space_group_type=self.space_group_info().type(),
      anomalous_flag=self.anomalous_flag(),
      miller_indices=self.indices())

  def unique_under_symmetry_selection(self):
    return ext.unique_under_symmetry_selection(
      space_group_type=self.space_group_info().type(),
      anomalous_flag=self.anomalous_flag(),
      miller_indices=self.indices())

  def unique_under_symmetry(self):
    sel = self.unique_under_symmetry_selection()
    if (sel.size() == self.indices().size()): return self
    return self.select(sel)

  def is_in_asu(self):
    """
    Indicate whether the array is entirely contained within the reciprocal
    space asymmetric unit (ASU).  Warning: this calls map_to_asu internally,
    so it is better to simply call map_to_asu without checking in many cases.
    """
    #XXX could be made more efficient
    return self.map_to_asu().indices().all_eq(self.indices())

  def map_to_asu(self):
    """
    Convert all indices to lie within the canonical asymmetric unit for the
    current space group (while preserving anomalous flag).  Required for many
    downstream steps.
    """
    i = self.indices().deep_copy()
    anomalous_flag = self.anomalous_flag()
    if (anomalous_flag is None):
      anomalous_flag = True
    map_to_asu(
      self.space_group_info().type(),
      anomalous_flag,
      i)
    return set(self, i, self.anomalous_flag())

  def complete_set(self, d_min_tolerance=1.e-6, d_min=None, d_max=None,
                   max_index=None):
    """
    Generate the complete set of Miller indices expected for the current
    symmetry, excepting systematic absences.

    :param d_min_tolerance: tolerance factor for d_min (avoid precision errors)
    :param d_min: High-resolution limit (default = d_min of current set)
    :param d_max: Low-resolution limit (default = d_max of current set)
    """
    assert self.anomalous_flag() in (False, True)
    if (self.indices().size() == 0):
      return set(
        crystal_symmetry=self,
        anomalous_flag=self.anomalous_flag(),
        indices=flex.miller_index())
    if(max_index is not None):
      return build_set(
        crystal_symmetry=self,
        anomalous_flag=self.anomalous_flag(),
        max_index=max_index)
    else:
      d_min_was_none = (d_min is None)
      if (d_min_was_none): d_min = self.d_min()
      d_min_exact = d_min
      if (d_min_tolerance is not None): d_min *= (1-d_min_tolerance)
      result = build_set(
        crystal_symmetry=self,
        anomalous_flag=self.anomalous_flag(),
        d_min=d_min,
        d_max=d_max)
      if (d_min_was_none):
        result = result.select(
          result.d_spacings().data() >= d_min_exact*(1-fp_eps_double))
      return result

  def completeness(self, use_binning=False, d_min_tolerance=1.e-6,
                   return_fail=None, d_max = None, multiplier=1,
                   as_non_anomalous_array=None):
    """
    Calculate the (fractional) completeness of the array relative to the
    theoretical complete set, either overall or in resolution bins.  By default
    the current low-resolution limit will be used.

    :param d_min_tolerance: tolerance factor for d_min (avoid precision errors)
    :param d_max: Low-resolution limit (default = d_max of current set)
    :param multiplier: Factor to multiply the result by (usually 1 or 100)
    :param as_non_anomalous_array: Report values for non-anomalous array
    """
    assert (multiplier > 0)
    if as_non_anomalous_array and self.anomalous_flag():
      # report values for non-anomalous version of array
      merged = self.as_non_anomalous_array().merge_equivalents().array()
      merged.array().set_observation_type(self)
      if use_binning:
        merged.use_binning_of(self)
      return merged.completeness(use_binning=use_binning,
        d_min_tolerance=d_min_tolerance,
        return_fail=return_fail,
        d_max = d_max,
        multiplier = multiplier,
        as_non_anomalous_array=False)

    if (not use_binning):
      complete_set = self.complete_set(d_min_tolerance=d_min_tolerance,
                                       d_max = d_max)
      return min(self.indices().size() / max(1, complete_set.indices().size()),
                 1.0) * multiplier
    assert self.binner() is not None
    data = []
    for n_given,n_complete in zip(self.binner().counts_given(),
                                  self.binner().counts_complete()):
      if (n_complete == 0): data.append(return_fail)
      else: data.append(multiplier*n_given/n_complete)
    return binned_data(binner=self.binner(), data=data, data_fmt="%5.3f")

  def all_selection(self):
    return flex.bool(self.indices().size(), True)

  def select(self, selection, negate=False, anomalous_flag=None):
    """
    Select a subset of reflections.

    :param selection: flex.bool or flex.size_t selection
    :param negate: select the inverse of the selection array
    :param anomalous_flag: anomalous flag for the new set
    :returns: a new set with a subset of indices
    """
    assert self.indices() is not None
    if (anomalous_flag is None):
      anomalous_flag = self.anomalous_flag()
    if (negate): selection = ~selection
    i = self.indices().select(selection)
    return set(self, i, anomalous_flag)

  def select_acentric(self):
    """
    Select only acentric reflections.

    :returns: A Miller set or array (depending on object type).
    """
    return self.select(~self.centric_flags().data())

  def select_centric(self):
    """
    Select only centric reflections.

    :returns: A Miller set or array (depending on object type).
    """
    return self.select(self.centric_flags().data())

  def remove_systematic_absences(self, negate=False):
    return self.select(
      selection=self.sys_absent_flags().data(),
      negate=not negate)

  def resolution_filter_selection(self, d_max=None, d_min=None):
    """
    Obtain the selection (flex.bool array) corresponding to the specified
    resolution range.
    """
    result = self.all_selection()
    d_star_sq = self.d_star_sq().data()
    assert d_star_sq.all_ge(0)
    d_star = flex.sqrt(d_star_sq)
    if (d_max is not None and d_max > 0): result &= (d_star >= 1/d_max)
    if (d_min is not None and d_min > 0): result &= (d_star <= 1/d_min)
    return result

  def resolution_filter(self, d_max=0, d_min=0, negate=0):
    """
    Select a subset within the indicated resolution range.
    Returns a new miller array (does not change existing array)

    :param d_max: Low-resolution cutoff
    :param d_min: High-resolution cutoff
    :param negate: Select outside this range instead
    :returns: set or array depending on object type
    """
    return self.select(
      selection=self.resolution_filter_selection(d_max=d_max, d_min=d_min),
      negate=negate)

  def match_indices(self, other, assert_is_similar_symmetry=True):
    if (assert_is_similar_symmetry):
      assert self.is_similar_symmetry(other)
    assert self.anomalous_flag() == other.anomalous_flag()
    return match_indices(self.indices(), other.indices())

  def common_set(self, other, assert_is_similar_symmetry=True):
    """
    Match the indices in the current set and another set, and return a set
    (or array) containing only those reflections present in both.  Assumes that
    both sets are already in the asymmetric unit (ASU).
    """
    pairs = other.match_indices(
      other=self,
      assert_is_similar_symmetry=assert_is_similar_symmetry).pairs()
    return self.select(pairs.column(1))

  def common_sets(self,
        other,
        assert_is_similar_symmetry=True,
        assert_no_singles=False):
    """
    Like common_set(other), but returns a tuple containing matching copies of
    both sets (or arrays).
    """
    matches = other.match_indices(
      other=self,
      assert_is_similar_symmetry=assert_is_similar_symmetry)
    if (assert_no_singles):
      assert not matches.have_singles()
    pairs = matches.pairs()
    return [self.select(pairs.column(1)),
            other.select(pairs.column(0))]

  def lone_set(self, other, assert_is_similar_symmetry=True):
    """
    Match the indices in the current set and another set, and return a set
    (or array) containing reflections which are present only in the current
    set.  Assumes that both sets are already in the asymmetric unit.
    """
    return self.select(other.match_indices(
      other=self,
      assert_is_similar_symmetry=assert_is_similar_symmetry).singles(1))

  def lone_sets(self, other, assert_is_similar_symmetry=True):
    """
    Like lone_set(other), but returns a tuple containing the reflections
    unique to each set (or array).
    """
    matches = other.match_indices(
      other=self,
      assert_is_similar_symmetry=assert_is_similar_symmetry)
    return [self.select(matches.singles(1)),
            other.select(matches.singles(0))]

  def match_bijvoet_mates(self, assert_is_unique_set_under_symmetry=True):
    """
    Group Bijvoet mates (or Friedel mates) together, returning an object that
    allows enumeration over matching pairs and/or singletons.
    """
    assert self.anomalous_flag() in (None, True)
    assert self.indices() is not None
    if (self.space_group_info() is not None):
      asu = self.map_to_asu()
      matches = match_bijvoet_mates(
        asu.space_group_info().type(), asu.indices(),
        assert_is_unique_set_under_symmetry=assert_is_unique_set_under_symmetry)
    else:
      asu = self
      matches = match_bijvoet_mates(
        asu.indices(),
        assert_is_unique_set_under_symmetry=assert_is_unique_set_under_symmetry)
    return asu, matches

  def sort_permutation(self, by_value="resolution", reverse=False):
    """
    Generate the selection array (flex.size_t object) to reorder the array
    by resolution or Miller index.

    :param by_value: sort type, must be "resolution" or "packed_indices"
    :param reverse: invert order
    :returns: flex.size_t object
    """
    assert by_value in ["resolution", "packed_indices","asu_indices"]
    assert reverse in [False, True]
    if (by_value == "resolution"):
      return flex.sort_permutation(
        data=self.unit_cell().d_star_sq(self.indices()),
        reverse=reverse, stable=True)
    elif (by_value == "asu_indices"):
      # sort on asu_indices, keeping anom pairs together, group by Friedel mates
      asu_indices=self.indices().deep_copy()
      map_to_asu(self.space_group_info().type(),False,asu_indices)
      asu_indices_anom=self.indices().deep_copy()
      map_to_asu(self.space_group_info().type(),True,asu_indices_anom)

      centric_flags = self.centric_flags().data()
      friedel_mate_flags = ~(asu_indices == asu_indices_anom)
      offset=flex.double(self.indices().size(), 0)
      offset.set_selected(friedel_mate_flags.iselection(),0.01)
      data=index_span(asu_indices).pack(asu_indices).as_double()+offset
      return flex.sort_permutation(data=data, reverse=reverse, stable=True)

    else:
      return flex.sort_permutation(
        data=index_span(self.indices()).pack(self.indices()),
        reverse=reverse, stable=True)

  def sort(self, by_value="resolution", reverse=False):
    """
    Reorder reflections by resolution or Miller index.

    :param by_value: 'resolution' or 'packed_indices'
    """
    return self.select(
      self.sort_permutation(by_value=by_value, reverse=reverse))

  def generate_r_free_flags(self,
        fraction=0.1,
        max_free=2000,
        lattice_symmetry_max_delta=5.0,
        use_lattice_symmetry=True,
        use_dataman_shells=False,
        n_shells=20,
        format="cns"):
    """
    Create an array of R-free flags for the current set, keeping anomalous
    pairs together.  Requires that the set already be unique under symmetry,
    and generally assumes that the set is in the ASU.

    :param fraction: fraction of reflections to flag for the test set
    :param max_free: limit on size of test set, overrides fraction
    :param lattice_symmetry_max_delta: limit on lattice symmetry calculation
    :param use_lattice_symmetry: given the current symmetry, determine the \
    highest possible lattice symmetry and generate flags for that symmetry, \
    then expand to the current (lower) symmetry if necessary.  This is almost \
    always a good idea.
    :param use_dataman_shells: generate flags in thin resolution shells to \
    avoid bias due to non-crystallographic symmetry.
    :param n_shells: number of resolution shells if use_dataman_shells=True
    :param format: convention of the resulting flags.  'cns' will return a \
    boolean array (True = free), 'ccp4' will return an integer array from \
    0 to X (0 = free, X dependent on fraction), 'shelx' will return an \
    integer array with values 1 (work) or -1 (free).

    :returns: a boolean or integer Miller array, depending on format.
    """
    assert (format in ["cns", "ccp4", "shelx"])
    if use_lattice_symmetry:
      assert lattice_symmetry_max_delta>=0

    if not use_lattice_symmetry:
      return self.generate_r_free_flags_basic(fraction=fraction,
        max_free=max_free,
        use_dataman_shells=use_dataman_shells,
        n_shells=n_shells,
        format=format)
    else:
      return self.generate_r_free_flags_on_lattice_symmetry(fraction=fraction,
        max_free=max_free,
        max_delta=lattice_symmetry_max_delta,
        use_dataman_shells=use_dataman_shells,
        n_shells=n_shells,
        format=format)

  def crystal_symmetry(self):
    """Get crystal symmetry of the miller set

    :returns: a new crystal.symmetry object
    :rtype: cctbx.crystal.symmetry
    """
    return crystal.symmetry(
      unit_cell = self.unit_cell(),
      space_group_info = self.space_group_info())

  def generate_r_free_flags_on_lattice_symmetry(self,
        fraction=0.10,
        max_free=2000,
        max_delta=5.0,
        return_integer_array=False,
        n_partitions=None,
        use_dataman_shells=False,
        n_shells=20,
        format="cns"):
    """
    Generate R-free flags by converting to the highest possible lattice
    symmetry (regardless of intensity symmetry), creating flags, and expanding
    back to the original symmetry.  This is a safeguard against reflections
    that are correlated due to twinning being split between the work and test
    sets.

    This method should usually not be called directly, but rather through
    set.generate_r_free_flags(...).
    """
    # the max_number of reflections is wrst the non anomalous set
    n_original = self.indices().size()
    if n_original<=0:
      raise Sorry("An array of size zero is given for Free R flag generation")
    n_non_ano = n_original
    if self.anomalous_flag():
      matches = self.match_bijvoet_mates()[1]
      n_non_ano = matches.pairs().size() + matches.n_singles()
    assert self.is_unique_set_under_symmetry()
    if fraction is not None:
      if not (fraction > 0 and fraction < 0.5):
        raise Sorry("R-free flags fraction must be greater than 0 and less "+
          "than 0.5.")
      assert n_partitions is None
      assert return_integer_array is False
    if max_free is not None:
      assert fraction is not None
      fraction = min( n_non_ano*fraction,
                      max_free )/float(n_non_ano)
      assert n_partitions is None
      assert return_integer_array is False
    if return_integer_array:
      assert not use_dataman_shells
      assert fraction is None
      assert max_free is None
      assert n_partitions > 1
    #first make a set of temporary flags
    cb_op_to_niggli = self.change_of_basis_op_to_niggli_cell()
    tmp_ma = self.change_basis( cb_op_to_niggli )
    # please get the lattice symmetry of th niggli cell
    lattice_group = lattice_symmetry.group(
      tmp_ma.unit_cell(),
      max_delta=max_delta)
    lattice_xs = crystal.symmetry(unit_cell=tmp_ma.unit_cell(),
                                  space_group=lattice_group,
                                  assert_is_compatible_unit_cell=False)
    # make some flags, and insert lattice symmetry
    tmp_flags = tmp_ma.array().customized_copy(
      crystal_symmetry = lattice_xs,
      data = flex.double( tmp_ma.indices().size(), 0 ) ).map_to_asu()
    # Carry out the merging please
    tmp_flags = tmp_flags.merge_equivalents().array()
    tmp_flags = tmp_flags.average_bijvoet_mates()
    n_non_ano_lat_sym = tmp_flags.indices().size()
    # now we can do the free r assignement in the lattice symmetry
    n = tmp_flags.indices().size()
    result = None
    if not return_integer_array:
      if use_dataman_shells :
        if (format == "ccp4"):
          raise Sorry("CCP4 convention not available when generating R-free "+
            "flags in resolution shells.")
        result = r_free_utils.assign_r_free_flags_by_shells(
          n_refl=n,
          fraction_free=fraction,
          n_bins=n_shells)
      else :
        result = r_free_utils.assign_random_r_free_flags(n, fraction,
          format=format)
    else:
      result = flex.size_t()
      n_times = int(n/n_partitions)+1
      for ii in range(n_times):
        tmp = flex.random_double( n_partitions )
        tmp = flex.sort_permutation( tmp )
        result.extend( tmp )
      result = flex.int( list(result[0:n]) )

    # please sort the reflections by resolution
    indices = tmp_flags.indices()
    result = result.select(
      indices=flex.sort_permutation(
        data=tmp_flags.unit_cell().d_star_sq(indices), reverse=True),
        reverse=True)

    tmp_flags = tmp_flags.customized_copy(
      data=result, sigmas=None)
    # now expand to p1 please
    tmp_flags = tmp_flags.expand_to_p1()
    # now make it into the proper symmetry please
    tmp_flags = tmp_flags.customized_copy(
      crystal_symmetry = crystal.symmetry( unit_cell=tmp_ma.unit_cell(),
                                           space_group=tmp_ma.space_group() )
      )
    tmp_flags = tmp_flags.merge_equivalents().array()
    if self.anomalous_flag():
      tmp_flags = tmp_flags.generate_bijvoet_mates()
    tmp_flags = tmp_flags.change_basis( cb_op_to_niggli.inverse() ).map_to_asu()
    tmp_flags = tmp_flags.common_set( self.map_to_asu() )
    tmp_flags = tmp_flags.customized_copy(
      indices = self.indices(),
      data = tmp_flags.data() )
    tmp_flags = tmp_flags.common_set( self )
    assert tmp_flags.indices().all_eq( self.indices() )
    return tmp_flags

  def generate_r_free_flags_basic(self,
        fraction=0.1,
        max_free=2000,
        use_dataman_shells=False,
        n_shells=20,
        format="cns"):
    """
    Generate R-free flags, without taking lattice symmetry into account (not
    recommended).  Should not normally be called directly - use
    generate_r_free_flags(...) instead.
    """
    if not (fraction > 0 and fraction < 0.5):
      raise Sorry("R-free flags fraction must be greater than 0 and less "+
          "than 0.5.")
    if (use_dataman_shells and n_shells < 5):
      raise Sorry("You must use at least 5 resolution shells when assigning "+
        "R-free flags this way.")
    if (max_free is not None) and (max_free <= 0):
      raise Sorry("The maximum number of free reflections must either be "+
        "None, or a positive number.")
    if (self.anomalous_flag()):
      matches = self.match_bijvoet_mates()[1]
      sel_pp = matches.pairs_hemisphere_selection("+")
      sel_pm = matches.pairs_hemisphere_selection("-")
      sel_sp = matches.singles("+")
      sel_sm = matches.singles("-")
      n = matches.pairs().size() + matches.n_singles()
      del matches
    else:
      assert self.is_unique_set_under_symmetry()
      n = self.indices().size()
    if (max_free is not None):
      fraction = min(fraction, max_free/max(1,n))
    if use_dataman_shells :
      if (format == "ccp4"):
        raise Sorry("CCP4 convention not available when generating R-free "+
          "flags in resolution shells.")
      result = r_free_utils.assign_r_free_flags_by_shells(
        n_refl=n,
        fraction_free=fraction,
        n_bins=n_shells)
    else :
      result = r_free_utils.assign_random_r_free_flags(
        n_refl=n,
        fraction_free=fraction,
        format=format)
    if (not self.anomalous_flag()):
      indices = self.indices()
    else:
      indices = self.indices().select(sel_pp)
      indices.extend(self.indices().select(sel_sp))
      indices.extend(self.indices().select(sel_sm))
      assert indices.size() == n
    result = result.select(
      indices=flex.sort_permutation(
        data=self.unit_cell().d_star_sq(indices), reverse=True),
        reverse=True)
    if (not self.anomalous_flag()):
      return self.array(data=result)
    del indices
    if (format == "ccp4"):
      test_flag_value = 0
      # XXX are we sure this is the right thing to do?
      result_full = flex.int(self.indices().size(), 1)
    elif (format == "shelx"):
      test_flag_value = -1
      result_full = flex.int(self.indices().size(), 1)
    else :
      test_flag_value = True
      result_full = flex.bool(self.indices().size(), False)
    i_pp = sel_pp.size()
    i_pp_sp = i_pp + sel_sp.size()
    r_pp = result[:i_pp]
    result_full.set_selected(sel_pp, r_pp)
    assert result_full.count(test_flag_value) == r_pp.count(test_flag_value)
    result_full.set_selected(sel_pm, r_pp)
    assert result_full.count(test_flag_value) == 2*r_pp.count(test_flag_value)
    del r_pp
    del sel_pm
    del sel_pp
    result_full.set_selected(sel_sp, result[i_pp:i_pp_sp])
    del sel_sp
    result_full.set_selected(sel_sm, result[i_pp_sp:])
    del sel_sm
    return self.array(data=result_full)

  def random_phases_compatible_with_phase_restrictions(self, deg=False):
    random_phases = flex.random_double(size=self.size())-0.5
    if (deg): random_phases *= 360
    else:     random_phases *= 2*math.pi
    return self.array(data=self.space_group().nearest_valid_phases(
      miller_indices=self.indices(),
      phases=random_phases,
      deg=deg))

  def change_basis(self, cb_op):
    """Get a transformation of the miller set with a new basis specified by cb_op

    :param cb_op: object describing the desired transformation of the basis
    :type cb_op: string or sgtbx.change_of_basis_operator

    :returns: a new miller set with the new basis
    :rtype: cctbx.miller.set
    """
    if (isinstance(cb_op, str)): cb_op = sgtbx.change_of_basis_op(cb_op)
    return set.customized_copy(self,
      crystal_symmetry=crystal.symmetry.change_basis(self, cb_op),
      indices=cb_op.apply(self.indices()))

  def expand_to_p1_iselection(self, build_iselection=True):
    assert self.space_group_info() is not None
    assert self.indices() is not None
    assert self.anomalous_flag() is not None
    return expand_to_p1_iselection(
      space_group=self.space_group(),
      anomalous_flag=self.anomalous_flag(),
      indices=self.indices(),
      build_iselection=build_iselection)

  def expand_to_p1(self, return_iselection=False):
    """Get a transformation of the miller set to spacegroup P1

    :returns: a new set of parameters (symmetry, miller indices, anomalous_flag) in spacegroup P1
    :rtype: set(cctbx.crystal.symmetry, cctbx.miller.indices, boolean)
    """
    proxy = self.expand_to_p1_iselection(build_iselection=return_iselection)
    result = set(
      crystal_symmetry=self.cell_equivalent_p1(),
      indices=proxy.indices,
      anomalous_flag=self.anomalous_flag())
    if (return_iselection):
      return result, proxy.iselection
    return result

  def patterson_symmetry(self):
    assert self.anomalous_flag() == False
    return set.customized_copy(self,
      crystal_symmetry=crystal.symmetry.patterson_symmetry(self))

  def crystal_gridding(self, resolution_factor=1/3.,
                             d_min=None,
                             grid_step=None,
                             symmetry_flags=None,
                             mandatory_factors=None,
                             max_prime=5,
                             assert_shannon_sampling=True):
    """
    Calculate real-space grid for FFT given array crystal symmetry, d_min, and
    desired resolution-dependent spacing.  The actual grid dimensions will be
    adjusted to suit the needs of the FFT algorithm.
    """
    if (d_min is None and grid_step is None): d_min = self.d_min()
    return maptbx.crystal_gridding(
      unit_cell=self.unit_cell(),
      d_min=d_min,
      resolution_factor=resolution_factor,
      step=grid_step,
      symmetry_flags=symmetry_flags,
      space_group_info=self.space_group_info(),
      mandatory_factors=mandatory_factors,
      max_prime=max_prime,
      assert_shannon_sampling=assert_shannon_sampling)

  def structure_factors_from_asu_map(self, asu_map_data, n_real):
    asu_m = asu_map_ext.asymmetric_map(
      self.space_group().type(), asu_map_data, n_real)
    indices = self.indices()
    return self.customized_copy(
      indices = indices,
      data    = asu_m.structure_factors(indices)*self.unit_cell().volume())

  def structure_factors_from_map(self, map, in_place_fft=False,
      use_scale=False, anomalous_flag=None, use_sg=False):
    """
    Run FFT on a real-space map to calculate structure factors corresponding to
    the current set of Miller indices.

    :param map: flex.double map with 3D flex.grid accessor
    :param in_place_fft: perform the FFT in place instead of creating a copy of
      the map first
    :param use_scale: perform volume-scaling using current unit cell
    :param anomalous_flag: determines anomalous_flag for output array
    :param use_sg: use space-group symmetry
    :returns: array with same Miller indices and complex_double data
    """
    assert map.focus_size_1d() > 0 and map.nd() == 3 and map.is_0_based()
    if(isinstance(map, flex.int)): map = map.as_double()
    assert isinstance(map, flex.double) or isinstance(map, flex.complex_double)
    assert in_place_fft in (False, True)
    if (isinstance(map, flex.double)):
      fft = fftpack.real_to_complex_3d(map.focus())
      if (not map.is_padded()):
        assert not in_place_fft
        assert map.focus() == fft.n_real()
        map = maptbx.copy(map, flex.grid(fft.m_real()).set_focus(fft.n_real()))
      elif (not in_place_fft):
        map = map.deep_copy()
    else:
      if (not in_place_fft):
        map = map.deep_copy()
      fft = fftpack.complex_to_complex_3d(map.focus())
    map = fft.forward(map)
    if(use_scale):
      scale = self.unit_cell().volume() \
        / matrix.col(fft.n_real()).product()
      map *= scale
    if(anomalous_flag is None):
      anomalous_flag = self.anomalous_flag()
    if(use_sg):
      from_map = maptbx.structure_factors.from_map(
        space_group=self.space_group(),
        anomalous_flag=anomalous_flag,
        miller_indices=self.indices(),
        complex_map=map,
        conjugate_flag=True)
    else:
      from_map = maptbx.structure_factors.from_map(
        anomalous_flag=anomalous_flag,
        miller_indices=self.indices(),
        complex_map=map,
        conjugate_flag=True)
    data = from_map.data()
    return array(miller_set=self, data=data)

  def structure_factors_from_scatterers(self, xray_structure,
                                        algorithm=None,
                                        cos_sin_table=False,
                                        grid_resolution_factor=1/3.,
                                        quality_factor=None,
                                        u_base=None,
                                        b_base=None,
                                        wing_cutoff=None,
                                        exp_table_one_over_step_size=None):
    """
    Calculate structure factors for an :py:class:`cctbx.xray.structure` object
    corresponding to the current set of Miller indices.  Can use either FFT
    or direct summation.

    :param xray_structure: :py:class:`cctbx.xray.structure` object
    :param algorithm: switch method to calculate structure factors - can be
      'direct' or 'fft'
    :returns: array with same Miller indices and complex_double data
    """
    from cctbx import xray
    if (algorithm == "direct"):
      return xray.structure_factors.from_scatterers_direct(
        xray_structure=xray_structure,
        miller_set=self,
        cos_sin_table=cos_sin_table)
    return xray.structure_factors.from_scatterers(
      miller_set=self,
      cos_sin_table=cos_sin_table,
      grid_resolution_factor=grid_resolution_factor,
      quality_factor=quality_factor,
      u_base=u_base,
      b_base=b_base,
      wing_cutoff=wing_cutoff,
      exp_table_one_over_step_size=exp_table_one_over_step_size)(
        xray_structure=xray_structure,
        miller_set=self,
        algorithm=algorithm)

  def amplitude_normalisations(self, asu_contents, wilson_plot):
    """ A miller.array whose data N(h) are the normalisations to convert
    between E's and F's:
    E(h) = F(h) / N(h)
    The argument wilson_plot shall feature attributes
    - wilson_intensity_scale_factor
    - wilson_b
    """
    from cctbx import eltbx
    multiplicities = flex.double()
    gaussians = shared_gaussian_form_factors()
    for chemical_type, multiplicy in asu_contents.items():
      gaussians.append(eltbx.xray_scattering.wk1995(
        chemical_type).fetch())
      multiplicities.append(multiplicy)
    data = ext.amplitude_normalisation(
      form_factors=gaussians,
      multiplicities=multiplicities,
      wilson_intensity_scale_factor=wilson_plot.wilson_intensity_scale_factor,
      wilson_b=wilson_plot.wilson_b,
      indices=self.indices(),
      unit_cell=self.unit_cell(),
      space_group=self.space_group(),
    ).normalisations
    return array(self, data)

  def f_obs_minus_xray_structure_f_calc(self, f_obs_factor, xray_structure,
        structure_factor_algorithm=None,
        cos_sin_table=False,
        quality_factor=None,
        u_base=None,
        b_base=None,
        wing_cutoff=None,
        exp_table_one_over_step_size=None):
    return self.f_obs_minus_f_calc(
      f_obs_factor=f_obs_factor,
      f_calc=self.structure_factors_from_scatterers(
        xray_structure=xray_structure,
        algorithm=structure_factor_algorithm,
        cos_sin_table=cos_sin_table,
        quality_factor=quality_factor,
        u_base=u_base,
        b_base=b_base,
        wing_cutoff=wing_cutoff,
        exp_table_one_over_step_size=exp_table_one_over_step_size).f_calc())

  def setup_binner(self, d_max=0, d_min=0,
                   auto_binning=False,
                   reflections_per_bin=0,
                   n_bins=0):
    """
    Create internal resolution binner object; required for many other methods
    to work.
    """
    assert auto_binning or reflections_per_bin != 0 or n_bins != 0
    assert auto_binning or (reflections_per_bin == 0 or n_bins == 0)
    if (auto_binning):
      if (reflections_per_bin == 0): reflections_per_bin = 200
      if (n_bins == 0): n_bins = 8
      n_per_bin = int(len(self.indices()) / n_bins + .5)
      if (n_per_bin > reflections_per_bin):
        n_bins = int(len(self.indices()) / reflections_per_bin + .5)
    elif (reflections_per_bin):
      n_bins = int(len(self.indices()) / reflections_per_bin + .5)
    assert n_bins > 0
    assert self.unit_cell() is not None
    assert self.indices().size() > 0 or d_min > 0
    self.use_binning(
      binning=binning(self.unit_cell(), n_bins, self.indices(), d_max, d_min))
    return self.binner()

  def log_binning(self, n_reflections_in_lowest_resolution_bin=100, eps=1.e-4,
                  max_number_of_bins = 30, min_reflections_in_bin=50):
    """
    Create resolution bins on a logarithmic scale.  See Urzhumtsev et al.
    (2009) Acta Crystallogr D Biol Crystallogr. 65:1283-91.
    """
    #XXX Move entire implementation into C++: can be ~100 times faster.
    assert max_number_of_bins > 1
    if(n_reflections_in_lowest_resolution_bin   >= self.indices().size() or
       n_reflections_in_lowest_resolution_bin*2 >= self.indices().size()):
      return [flex.bool(self.indices().size(), True)]
    d_spacings_sorted = self.sort().d_spacings().data()
    ss = 1./flex.pow2(d_spacings_sorted)
    lnss = flex.log(ss)
    s0 = lnss[0]
    s1 = lnss[n_reflections_in_lowest_resolution_bin]
    s2 = lnss[n_reflections_in_lowest_resolution_bin*2]
    d_spacings = self.d_spacings().data()
    step = s2-s1
    def get_limits():
      limits = [math.sqrt(1/math.exp(s0))]
      lnss_min = s1
      while lnss_min <= flex.max(lnss):
        d = math.sqrt(1/math.exp(lnss_min))
        limits.append(d)
        lnss_min += step
      lnss_min = min(flex.max(lnss), lnss_min)
      d = math.sqrt(1/math.exp(lnss_min))
      limits.append(d)
      return limits
    limits = get_limits()
    if(len(limits) > max_number_of_bins):
      # (max_number_of_bins-1) is because adding both ends; see get_limits().
      step = (lnss[len(lnss)-1]-s1)/(max_number_of_bins-1)
      limits = get_limits()
    pairs = []
    for i, d in enumerate(limits):
      if(i<len(limits)-2):
        d1,d2 = d, limits[i+1]
        pairs.append([d1,d2])
      elif(i == len(limits)-1):
        d1,d2=limits[i-1], limits[i]
        pairs.append([d1,d2])
    selections = []
    for i, p in enumerate(pairs):
      d_max, d_min = p
      if(i == 0):
        sel  = d_spacings <= d_max + eps
        sel &= d_spacings >  d_min
      elif(i == len(pairs)-1):
        sel  = d_spacings <= d_max
        sel &= d_spacings >  d_min - eps
      else:
        sel  = d_spacings <= d_max
        sel &= d_spacings >  d_min
      selections.append(sel)
    sl = selections[len(selections)-1]
    sp = selections[len(selections)-2]
    if(sl.count(True) < sp.count(True)/4):
      new_selections = selections[:len(selections)-2]
      new_selections.append(sp | sl)
      selections = new_selections
    new_sel = []
    for i,si in enumerate(selections):
      if(si.count(True)<min_reflections_in_bin and len(new_sel)-1>=0):
        new_sel[len(new_sel)-1] = new_sel[len(new_sel)-1] | si
      else:
        new_sel.append(si)
    selections = new_sel
    return selections

  def setup_binner_d_star_sq_step(self,
                                  auto_binning=True,
                                  d_max=None,
                                  d_min=None,
                                  d_star_sq_step=None):
    assert auto_binning or ( d_min is not None )
    assert auto_binning or ( d_max is not None )
    if d_star_sq_step:
      assert d_star_sq_step > 0 or (d_star_sq_step is None)
    if auto_binning:
      d_spacings = self.d_spacings().data()
      d_max=flex.min(d_spacings)
      d_min=flex.max(d_spacings)
      del d_spacings
      if d_star_sq_step is None:
        d_star_sq_step = 0.004
    assert (d_star_sq_step>0.0)
    return self.use_binning(binning=binning(self.unit_cell(),
      self.indices(),
      d_min,
      d_max,
      d_star_sq_step))

  def setup_binner_counting_sorted(self,
        d_max=0,
        d_min=0,
        reflections_per_bin=None,
        n_bins=None,
        d_tolerance=1.e-10):
    assert d_max >= 0
    assert d_min >= 0
    assert isinstance(reflections_per_bin, int) or isinstance(n_bins, int)
    if reflections_per_bin is not None:
      assert reflections_per_bin > 0
    if n_bins is not None:
      assert n_bins > 0
    assert d_tolerance > 0
    assert d_tolerance < 0.5
    d_star_sq = self.d_star_sq().data()
    d_star_sq = d_star_sq.select(flex.sort_permutation(d_star_sq))

    # Select unique values of d_star_sq (within tolerance)
    delta = d_star_sq[1:] - d_star_sq[:-1]
    isel = (delta > d_tolerance).iselection()
    isel += 1
    isel.insert(0, 0)
    d_star_sq = d_star_sq.select(isel)

    if (d_max > 0):
      d_star_sq = d_star_sq.select(d_star_sq >= 1./d_max**2)
    if (d_min > 0):
      d_star_sq = d_star_sq.select(d_star_sq < 1./d_min**2)
    assert d_star_sq.size() > 0
    if reflections_per_bin:
      n_bins_calc = max(1, iround(d_star_sq.size() / float(reflections_per_bin)))
      n_bins = min(n_bins, n_bins_calc) if n_bins else n_bins_calc
    assert n_bins <= d_star_sq.size(), (
      "n_bins (%i) must be <= number of unique d-spacings (%i)" %(
        n_bins, d_star_sq.size())
      )
    reflections_per_bin = d_star_sq.size() / float(n_bins)
    limits = flex.double()
    limits.reserve(n_bins+1)
    if (d_max > 0):
      limits.append(1./d_max**2 * (1-d_tolerance))
    else:
      limits.append(max(0, d_star_sq[0] * (1-d_tolerance)))
    m = d_star_sq.size()-1
    for i_bin in range(1, n_bins):
      i = iround(i_bin * reflections_per_bin)
      limits.append(d_star_sq[i] * (1-d_tolerance))
      if (i == m): break
    if (d_min > 0):
      limits.append(1./d_min**2 * (1+d_tolerance))
    else:
      limits.append(d_star_sq[-1] * (1+d_tolerance))
    return self.use_binning(binning=binning(self.unit_cell(), limits))

  def binner(self):
    """
    Return a reference to the current resolution binner (or None if undefined).
    """
    return self._binner

  def use_binning(self, binning):
    """
    Use the resolution binning of the specified binner object (does not need
    to be from an identically sized set).
    """
    self._binner = binner(binning, self)
    return self._binner

  def use_binning_of(self, other):
    """
    Use the resolution binning of the specified set (does not need to be an
    identical set of indices).
    """
    return self.use_binning(binning=other.binner())

  def use_binner_of(self, other):
    """
    Use the exact binner of another set, which must have identical indices.
    """
    assert self.indices().all_eq(other.indices())
    self._binner = other._binner
    return self._binner

  def clear_binner(self):
    self._binner = None

  def concatenate(self, other, assert_is_similar_symmetry=True):
    """
    Combine two Miller sets.  Both must have the same anomalous flag, and
    similar symmetry is also assumed.
    """
    if (assert_is_similar_symmetry):
      assert self.is_similar_symmetry(other)
    assert self.anomalous_flag() == other.anomalous_flag()
    return set(
      crystal_symmetry = self,
      indices          = self._indices.concatenate(other.indices()),
      anomalous_flag   = self.anomalous_flag())

  def slice(self,
      axis=None,
      axis_index=None,
      slice_index=None,
      slice_start=None,
      slice_end=None):
    if (axis is not None):
      assert (axis_index is None)
      axis_index = ["h","k","l"].index(axis)
    if (slice_index is not None):
      assert (slice_start is None) and (slice_end is None)
      selection = simple_slice(
        indices=self.indices(),
        slice_axis=axis_index,
        slice_index=slice_index)
    else :
      assert (not None in [slice_start, slice_end])
      selection = multi_slice(
        indices=self.indices(),
        slice_axis=axis_index,
        slice_start=slice_start,
        slice_end=slice_end)
    return self.select(selection)

  def delete_index(self, hkl):
    """
    Remove all reflections with the specified Miller index.
    """
    assert (len(hkl) == 3)
    sele = (self.indices() != hkl)
    return self.select(sele)

  def delete_indices(self, other):
    """
    Delete multiple reflections, as specified by the Miller indices of
    another set.
    """
    # XXX inefficient - should probably use match_indices but it seems
    # to not like unmerged data
    sele = flex.bool(self.indices().size(), True)
    for hkl in other.indices():
      sele &= (self.indices() != hkl)
    return self.select(sele)

  def generate_bivoet_mates(self):
    """
    If the array is not already anomalous, expand the miller indices to generate
    anomalous pairs.
    """
    if (self.anomalous_flag()): return self
    sel = ~self.centric_flags().data()
    indices = self.indices().deep_copy()
    indices.extend(-indices.select(sel))
    return set(
        crystal_symmetry=self,
        indices=indices,
        anomalous_flag=True,
    )


def build_set(crystal_symmetry, anomalous_flag, d_min=None, d_max=None,
              max_index=None):
  """
  Given crystal symmetry, anomalous flag, and resolution limits, create a
  complete set object.

  :param crystal_symmetry: cctbx.crystal.symmetry object
  :param anomalous_flag: Boolean, indicates whether to generate anomalous indices
  :param d_min: High-resolution limit (optional if max_index is specified)
  :param d_max: Low-resolution limit (optional)
  :param max_index: highest-resolution Miller index
  :returns: a set object
  """
  if(max_index is not None):
    assert [d_min, d_max].count(None) == 2
    result = set(
      crystal_symmetry,
      index_generator(
        crystal_symmetry.space_group_info().type(),
        anomalous_flag,
        max_index).to_array(),
      anomalous_flag)
  else:
    result = set(
      crystal_symmetry,
      index_generator(
        crystal_symmetry.unit_cell(),
        crystal_symmetry.space_group_info().type(),
        anomalous_flag,
        d_min).to_array(),
      anomalous_flag)
    if(d_max is not None): result = result.resolution_filter(d_max = d_max)
  return result

def union_of_sets(miller_sets):
  assert len(miller_sets) != 0
  uoi = union_of_indices_registry()
  for ms in miller_sets:
    uoi.update(ms.indices())
  return miller_sets[0].customized_copy(indices=uoi.as_array())

class array_info(object):
  """
  Container for metadata associated with a Miller array, including labels
  read from a data file.
  """
  def __init__(self,
        source=None,
        source_type=None,
        history=None,
        labels=None,
        merged=False,
        systematic_absences_eliminated=False,
        crystal_symmetry_from_file=None,
        type_hints_from_file=None,
        wavelength=None):
    adopt_init_args(self, locals())

  def __setstate__(self, state):
    self.type_hints_from_file = None # backward compatibility
    self.__dict__.update(state)
    if (not hasattr(self, "wavelength")) : # backward compatibility
      self.wavelength = None

  def customized_copy(self,
        source=Keep,
        source_type=Keep,
        history=Keep,
        labels=Keep,
        merged=Keep,
        systematic_absences_eliminated=Keep,
        crystal_symmetry_from_file=Keep,
        type_hints_from_file=Keep,
        wavelength=Keep):
    """
    Create a modified copy of the array_info object, keeping all attributes
    that are not explicitly modified.
    """
    if (source is Keep): source = self.source
    if (source_type is Keep): source_type = self.source_type
    if (history is Keep): history = self.history
    if (labels is Keep): labels = self.labels
    if (merged is Keep): merged = self.merged
    if (systematic_absences_eliminated is Keep):
      systematic_absences_eliminated = self.systematic_absences_eliminated
    if (crystal_symmetry_from_file is Keep):
      crystal_symmetry_from_file = self.crystal_symmetry_from_file
    if (type_hints_from_file is Keep):
      type_hints_from_file = self.type_hints_from_file
    if (wavelength is Keep):
      wavelength = self.wavelength
    return array_info(
      source=source,
      source_type=source_type,
      history=history,
      labels=labels,
      merged=merged,
      systematic_absences_eliminated=systematic_absences_eliminated,
      crystal_symmetry_from_file=crystal_symmetry_from_file,
      type_hints_from_file=type_hints_from_file,
      wavelength=wavelength)

  def as_string_part_2(self):
    part_2 = []
    if (self.labels is not None):
      part_2.extend(self.labels)
    if (self.merged):
      part_2.append("merged")
    if (self.systematic_absences_eliminated):
      part_2.append("systematic_absences_eliminated")
    return part_2

  def label_string(self):
    """
    A combined representation of the data labels extracted from the input file.
    This is generally how downstream programs will identify and select Miller
    arrays.
    """
    part_2 = self.as_string_part_2()
    if (len(part_2) > 0): return ",".join(part_2)
    return None

  def __str__(self):
    result = []
    if (self.source is not None):
      result.append(str(self.source))
    elif (self.source_type is not None):
      result.append(str(self.source_type))
    part_2 = self.as_string_part_2()
    if (len(part_2) > 0):
      result.append(",".join(part_2))
    if (len(result) == 0):
      return "None"
    return ":".join(result)

def raw_array_summary(array):
  if (array is None): return str(None)
  try:
    return array.__class__.__name__ + ", size=%d" % (len(array),)
  except Exception:
    return "Unknown"

class array(set):
  """
  Extension of the set class with addition of data and (optional) sigmas
  flex arrays, plus an optional array_info object and an optional flag for
  the observation type (amplitude, intensity, or reconstructed amplitude).
  """
  def __init__(self, miller_set, data=None, sigmas=None):
    set._copy_constructor(self, miller_set)
    self._data = data
    self._sigmas = sigmas
    self._info = None
    self._observation_type = None

  def _copy_constructor(self, other):
    set._copy_constructor(self, other)
    self._data = other._data
    self._sigmas = other._sigmas
    self._info = other._info
    self._observation_type = other._observation_type

  def set_info(self, info):
    # FIXME this should really be restricted to array_info objects or None,
    # but some higher-level apps (e.h. HySS) need to change for this to work.
    self._info = info
    return self

  def set_observation_type(self, observation_type):
    from cctbx.xray import observation_types
    if (isinstance(observation_type, array)):
      observation_type = observation_type.observation_type()
    assert observation_type is None or isinstance(observation_type, observation_types.any)
    self._observation_type = observation_type
    return self

  def set_observation_type_xray_amplitude(self):
    """
    Flag the array as X-ray amplitudes (F).
    """
    from cctbx.xray import observation_types
    return self.set_observation_type(observation_types.amplitude())

  def set_observation_type_xray_intensity(self):
    """
    Flag the array as X-ray intensities (I).
    """
    from cctbx.xray import observation_types
    return self.set_observation_type(observation_types.intensity())

  def data(self):
    return self._data

  def sigmas(self):
    return self._sigmas

  def set_sigmas(self, sigmas):
    if sigmas is not None:
      assert sigmas.size() == self.indices().size()
    self._sigmas = sigmas

  def __iter__(self):
    if self.sigmas() is not None:
      for item in zip(self.indices(), self.data(), self.sigmas()):
        yield item
    else:
      for item in zip(self.indices(), self.data()):
        yield item

  def info(self):
    """
    Return the associated info object, or None if undefined.
    """
    return self._info

  def show_comprehensive_summary(self, f=None, prefix=""):
    set.show_comprehensive_summary(self, f=f, prefix=prefix)
    if (self.info() is not None) and isinstance(self.info(), array_info):
      wavelength = self.info().wavelength
      if (wavelength is not None):
        print(prefix + "Wavelength: %.4f" % wavelength, file=f)
    return self

  def observation_type(self):
    """
    Return the (experimental) data type, if defined.  See the module
    cctbx.xray.observation_types for details.

    :returns: an object from cctbx.xray.observation_types
    """
    return self._observation_type

  def size(self):
    assert self.indices() is not None
    assert self.data() is not None
    assert self.data().size() == self.indices().size()
    if (self.sigmas() is not None):
      assert self.sigmas().size() == self.indices().size()
    return set.size(self)

  def is_string_array(self):
    return isinstance(self.data(), flex.std_string)

  def is_bool_array(self):
    return isinstance(self.data(), flex.bool)

  def is_integer_array(self):
    return isinstance(self.data(), flex.int) \
        or isinstance(self.data(), flex.long) \
        or isinstance(self.data(), flex.size_t)

  def is_real_array(self):
    return isinstance(self.data(), flex.float) \
        or isinstance(self.data(), flex.double)

  def is_complex_array(self):
    return isinstance(self.data(), flex.complex_double)

  def is_hendrickson_lattman_array(self):
    return isinstance(self.data(), flex.hendrickson_lattman)

  def is_xray_amplitude_array(self):
    from cctbx.xray import observation_types
    return isinstance(self.observation_type(), observation_types.amplitude)

  def is_xray_reconstructed_amplitude_array(self):
    from cctbx.xray import observation_types
    return isinstance(
      self.observation_type(), observation_types.reconstructed_amplitude)

  def is_xray_intensity_array(self):
    from cctbx.xray import observation_types
    return isinstance(self.observation_type(), observation_types.intensity)

  def is_xray_data_array(self):
    return (self.is_xray_amplitude_array() or self.is_xray_intensity_array())

  def copy(self):
    """
    Create a new array object using references to internal objects.
    """
    return (array(
      miller_set=self,
      data=self.data(),
      sigmas=self.sigmas())
      .set_info(self.info())
      .set_observation_type(self))

  def deep_copy(self):
    """
    Clone the array, making copies of all internal array objects.
    """
    d = None
    s = None
    if (self.data() is not None): d = self.data().deep_copy()
    if (self.sigmas() is not None): s = self.sigmas().deep_copy()
    return (array(
      miller_set = set.deep_copy(self),
      data=d,
      sigmas=s)
      .set_info(self.info())
      .set_observation_type(self))

  def customized_copy(self,
        miller_set=Keep,
        data=Keep,
        sigmas=Keep,
        crystal_symmetry=Keep,
        indices=Keep,
        anomalous_flag=Keep,
        unit_cell=Keep,
        space_group_info=Keep,
        observation_type=Keep,
        info=None):
    if (miller_set is Keep): miller_set = self
    if (data is Keep): data = self.data()
    if (sigmas is Keep): sigmas = self.sigmas()
    if (info is Keep) : info = self.info()
    if observation_type is Keep: observation_type = self.observation_type()
    miller_set = set.customized_copy(miller_set,
      crystal_symmetry=crystal_symmetry,
      indices=indices,
      anomalous_flag=anomalous_flag,
      unit_cell=unit_cell,
      space_group_info=space_group_info)
    return array(miller_set=miller_set, data=data, sigmas=sigmas)\
           .set_observation_type(observation_type).set_info(info)

  def concatenate(self, other, assert_is_similar_symmetry=True):
    if([self.sigmas(), other.sigmas()].count(None) == 0):
      return self.set().concatenate(
        other=other.set(),
        assert_is_similar_symmetry=assert_is_similar_symmetry).array(
          data=self.data().concatenate(other.data()),
          sigmas=self.sigmas().concatenate(other.sigmas()))
    else:
      return self.set().concatenate(
        other=other.set(),
        assert_is_similar_symmetry=assert_is_similar_symmetry).array(
          data=self.data().concatenate(other.data()))

  def set(self,
        crystal_symmetry=Keep,
        indices=Keep,
        anomalous_flag=Keep,
        unit_cell=Keep,
        space_group_info=Keep):
    """
    Return the basic cctbx.miller.set object for the array.
    """
    return set.customized_copy(self,
      crystal_symmetry=crystal_symmetry,
      indices=indices,
      anomalous_flag=anomalous_flag,
      unit_cell=unit_cell,
      space_group_info=space_group_info)

  def discard_sigmas(self):
    """
    Create a copy of the array without sigmas.
    """
    return array.customized_copy(self, sigmas=None)

  def conjugate(self):
    assert self.is_complex_array()
    return array.customized_copy(self, data=flex.conj(self.data()))

  def as_double(self):
    """
    Create a copy of the array with the data converted to a flex.double type.
    Will fail for incompatible arrays.
    """
    return self.array(data=self.data().as_double())

  def __getitem__(self, slice_object):
    return array(
      miller_set=set.__getitem__(self, slice_object),
      data=_slice_or_none(self.data(), slice_object),
      sigmas=_slice_or_none(self.sigmas(), slice_object))

  def show_summary(self, f=None, prefix=""):
    if (f is None): f = sys.stdout
    print(prefix + "Miller %s info:" % (
      self.__class__.__name__), self.info(), file=f)
    print(prefix + "Observation type:", self.observation_type(), file=f)
    print(prefix + "Type of data:", raw_array_summary(self.data()), file=f)
    print(prefix + "Type of sigmas:", raw_array_summary(self.sigmas()), file=f)
    set.show_summary(self, f=f, prefix=prefix)
    return self

  def disagreeable_reflections(self, f_calc_sq, n_reflections=20):
    assert f_calc_sq.is_xray_intensity_array()
    assert self.is_xray_intensity_array()
    assert self.sigmas() is not None
    assert self.size() == f_calc_sq.size()
    n_reflections = min(n_reflections, self.size())
    fo2 = self
    fc2 = f_calc_sq
    fc = f_calc_sq.as_amplitude_array()
    delta_f_sq = flex.abs(fo2.data() - fc2.data())/fo2.sigmas()
    fc_over_fc_max = fc.data()/flex.max(fc.data())
    perm = flex.sort_permutation(delta_f_sq, reverse=True)[:n_reflections]
    fo2 = fo2.select(perm)
    fc2 = fc2.select(perm)
    delta_f_sq_over_sigma = delta_f_sq.select(perm)
    fc_over_fc_max = fc_over_fc_max.select(perm)
    indices = fo2.indices()
    d_spacings = fo2.d_spacings().data()
    return group_args(indices=indices,
                      fo_sq=fo2,
                      fc_sq=fc2,
                      delta_f_sq_over_sigma=delta_f_sq_over_sigma,
                      fc_over_fc_max=fc_over_fc_max,
                      d_spacings=d_spacings)

  def show_disagreeable_reflections(self, f_calc_sq, n_reflections=20, out=None):
    if out is None: out = sys.stdout
    result = self.disagreeable_reflections(f_calc_sq, n_reflections=n_reflections)
    print("  h   k   l       Fo^2      Fc^2   |Fo^2-Fc^2|/sig(F^2)   Fc/max(Fc)  d spacing(A)", file=out)
    for i in range(result.fo_sq.size()):
      print("%3i %3i %3i" %result.indices[i], end=' ', file=out)
      print(" %9.2f %9.2f        %9.2f         %9.2f     %9.2f" %(
        result.fo_sq.data()[i], result.fc_sq.data()[i],
        result.delta_f_sq_over_sigma[i],
        result.fc_over_fc_max[i], result.d_spacings[i]), file=out)
    return result

  def crystal_symmetry_is_compatible_with_symmetry_from_file(self,
        unit_cell_relative_length_tolerance=0.02,
        unit_cell_absolute_angle_tolerance=3.,
        working_point_group=None):
    return crystal_symmetry_is_compatible_with_symmetry_from_file(
      miller_array=self,
      unit_cell_relative_length_tolerance=unit_cell_relative_length_tolerance,
      unit_cell_absolute_angle_tolerance=unit_cell_absolute_angle_tolerance,
      working_point_group=working_point_group)

  def sigmas_are_sensible(self, critical_ratio=0.75, epsilon=1e-6):
    result=None
    if self.sigmas() is not None and self.sigmas().size() != 0:
      result=True
      suspected = ( self.sigmas() <= epsilon ).count(True)
      all = self.sigmas().size()
      ratio = float(suspected)/float(all)
      if ratio>critical_ratio:
        result = False
    return result

  def enforce_positive_sigmas(self):
    if (self.sigmas() is None):
      return self
    else :
      return self.select(self.sigmas() > 0)

  def enforce_positive_amplitudes(self,i_sig_level=-4.0):
    """
    Takes in an intensity array (including negatives) and spits out amplitudes.
    The basic assumption is that
    P(Itrue) \\propto exp(-(Itrue-Iobs)**2/(2*s))
    where Itrue>=0 (positivity constraint on error free amplitudes).
    For amplitudes, this results in
    P(Ftrue) \\propto 2 Ftrue exp( -(Ftrue**2-Iobs)**2/(2s) )
    A Gaussian approximation is fitted to the Mode of this distribution.
    An analytical solution exists and is implemented below.
    This method does not require any Wilson statistics assumptions.
    """

    assert self.is_xray_intensity_array()
    assert self.sigmas() is not None
    assert self.sigmas_are_sensible()

    self = self.select( self.sigmas() > 0 )
    i_sigi = self.data()/self.sigmas()
    self = self.select( i_sigi > i_sig_level )
    det = flex.sqrt( self.data()*self.data() + 2.0*self.sigmas()*self.sigmas())
    f_saddle = flex.sqrt( (self.data()+det) / 2.0)
    s_saddle = (1.0/(f_saddle*f_saddle)) + (self.data() + 3.0*det) \
             / (self.sigmas()*self.sigmas() )
    s_saddle = flex.sqrt( 1.0/s_saddle )

    result = self.customized_copy(
      data=f_saddle,
      sigmas=s_saddle).set_observation_type( self.as_amplitude_array() )
    return result

  def f_sq_as_f(self, algorithm="xtal_3_7", tolerance=1.e-6):
    """
    Given an intensity/F^2 array (or undefined observation type), return the
    equivalent amplitudes.  Note that negative intensities will be discarded;
    for French-Wilson treatment, call the separate array.french_wilson()
    method.
    """
    from cctbx import xray
    assert self.observation_type() is None or  self.is_xray_intensity_array()
    converters = {
      "xtal_3_7": xray.array_f_sq_as_f_xtal_3_7,
      "crystals": xray.array_f_sq_as_f_crystals}
    converter = converters.get(algorithm)
    if (converter is None):
      raise RuntimeError(
        "Unknown f_sq_as_f algorithm=%s\n" % show_string(algorithm)
        + "  Possible choices are: "
        + ", ".join([show_string(s) for s in converters.keys()]))
    if (self.sigmas() is None):
      result = array(self, converter(self.data()).f)
    else:
      r = converter(self.data(), self.sigmas(), tolerance)
      result = array(self, r.f, r.sigma_f)
    if (self.is_xray_intensity_array()):
      result.set_observation_type_xray_amplitude()
    return result

  def f_as_f_sq(self, algorithm="simple"):
    """
    Convert amplitudes (and associated sigmas, if present) to intensities.
    """
    assert algorithm in ["simple", "shelxl"]
    from cctbx import xray
    assert self.observation_type() is None or self.is_xray_amplitude_array()
    if (self.sigmas() is None):
      result = array(self, xray.array_f_as_f_sq(self.data()).f_sq)
    elif (algorithm == "simple"):
      r = xray.array_f_as_f_sq(self.data(), self.sigmas())
      result = array(self, r.f_sq, r.sigma_f_sq)
    else:
      # shelx97-2.980324 shelxl.f line 6247:
      #   S=2.*AMAX1(.01,S)*ABS(AMAX1(.01,ABS(T),S))
      #   T=T**2
      f_sq = flex.double()
      s_sq = flex.double()
      for f,s in zip(self.data(), self.sigmas()):
        f_sq.append(f**2)
        s_sq.append(2 * max(.01, s) * abs(max(.01, abs(f), s)))
      result = array(miller_set=self, data=f_sq, sigmas=s_sq)
    if (self.is_xray_amplitude_array()):
      result.set_observation_type_xray_intensity()
    return result

  def as_amplitude_array(self, algorithm="xtal_3_7"):
    """
    Convert the array to simple amplitudes if not already in that format.
    Only valid for complex (i.e. F,PHI), intensity, or amplitude arrays.
    """
    if (self.is_complex_array()):
      return array(
        miller_set=self, data=flex.abs(self.data()), sigmas=self.sigmas()) \
          .set_observation_type_xray_amplitude()
    assert self.is_real_array()
    if (self.is_xray_intensity_array()):
      return self.f_sq_as_f(algorithm=algorithm)
    return self

  def as_intensity_array(self, algorithm="simple"):
    """
    Convert the array to intensities if not already in that format.  Only valid
    for complex (F,PHI), amplitude, or intensity arrays.
    """
    if (self.is_complex_array()):
      return self.as_amplitude_array().f_as_f_sq(algorithm=algorithm)
    assert self.is_real_array()
    if (not self.is_xray_intensity_array()):
      return self.f_as_f_sq(algorithm=algorithm)
    return self

  def translational_shift(self, shift_frac, deg=None):
    """
    Adjust a complex array (map coefficients) or phase array
     corresponding to a shift of all coordinates by
     new_xyz_frac = old_xyz_frac + shift_frac.

    If a phase array, must specify whether it is in degrees.
    Only makes sense in P1

    F'=exp( i 2 pi h.(x+shift_frac)) -> F' = F exp ( i 2 pi h.shift_frac)
    phase_shift = 2 * pi * h . shift_frac
    """
    assert self.is_complex_array() or self.is_real_array()
    assert self.space_group().type().number() in [0,1]

    from scitbx.matrix import col

    if self.is_complex_array(): # split into phases and amplitudes, shift phases

      amplitudes = self.amplitudes()
      phases_rad = self.phases(deg=False)
      new_phases_rad = phases_rad.translational_shift(shift_frac,deg=False)

      result = amplitudes.phase_transfer(
        phase_source = new_phases_rad,deg=False)

    else: # phase array

      assert deg is not None

      if deg: # in degrees
        c=360.
      else:  # in radians
        c=2*3.14159

      phase_shift = c * self.indices().as_vec3_double().dot(
         col(shift_frac))
      result = array(self, self.data()+phase_shift)

    return result

  def map_to_asu(self, deg=None):
    """
    Convert all indices to lie within the canonical asymmetric unit for the
    current space group (while preserving anomalous flag).  Required for many
    downstream steps.
    """
    i = self.indices().deep_copy()
    d = self.data().deep_copy()
    if (self.is_complex_array() or self.is_hendrickson_lattman_array()):
      map_to_asu(
        self.space_group_info().type(),
        self.anomalous_flag(),
        i, d)
    elif (deg is None):
      map_to_asu(
        self.space_group_info().type(),
        self.anomalous_flag(),
        i)
    else:
      map_to_asu(
        self.space_group_info().type(),
        self.anomalous_flag(),
        i, d, deg)
    return (array(set(self, i, self.anomalous_flag()), d, self.sigmas())
      .set_observation_type(self))

  def adopt_set(self, other, assert_is_similar_symmetry=True):
    if (assert_is_similar_symmetry):
      assert self.is_similar_symmetry(other)
    assert self.indices().size() == other.indices().size()
    assert self.anomalous_flag() == other.anomalous_flag()
    p = match_indices(other.indices(), self.indices()).permutation()
    assert self.indices().select(p).all_eq(other.indices())
    d = self.data()
    s = self.sigmas()
    if (d is not None): d = d.select(p)
    if (s is not None): s = s.select(p)
    return (array(miller_set=other, data=d, sigmas=s)
      .set_observation_type(self))

  def matching_set(self,
        other,
        data_substitute,
        sigmas_substitute=None,
        assert_is_similar_symmetry=True):
    assert self.data().size() == self.indices().size()
    if (self.sigmas() is not None):
      assert self.sigmas().size() == self.indices().size()
      assert sigmas_substitute is not None
    pairs = other.match_indices(
      other=self,
      assert_is_similar_symmetry=assert_is_similar_symmetry).pairs()
    if isinstance(data_substitute, self.data().__class__):
      assert data_substitute.size() == other.size()
      data = data_substitute.deep_copy()
    else:
      data = self.data().__class__(
        other.indices().size(), data_substitute)
    data.set_selected(
      pairs.column(0), self.data().select(pairs.column(1)))
    if (self.sigmas() is None):
      sigmas = None
    else:
      if isinstance(sigmas_substitute, self.sigmas().__class__):
        assert sigmas_substitute.size() == other.size()
        sigmas = sigmas_substitute.deep_copy()
      else:
        sigmas = self.sigmas().__class__(
          other.indices().size(), sigmas_substitute)
      sigmas.set_selected(
        pairs.column(0), self.sigmas().select(pairs.column(1)))
    return other.array(data=data, sigmas=sigmas)

  def scale(self, other, resolution_dependent=False):
    s, o = self.common_sets(other)
    if(resolution_dependent): ss = 1./flex.pow2(s.d_spacings().data()) / 4.
    s, o = abs(s).data(), abs(o).data()
    scale_factor = 1
    if(resolution_dependent):
      r = scitbx.math.gaussian_fit_1d_analytical(x=flex.sqrt(ss), y=s, z=o)
      ss_other = 1./flex.pow2(other.d_spacings().data()) / 4.
      scale_factor = r.a*flex.exp(-ss_other*r.b)
    else:
      den = flex.sum(o*o)
      if(den != 0):
        scale_factor = flex.sum(s*o)/den
    return other.customized_copy(data = other.data()*scale_factor)

  def complete_with(self, other, scale=False, replace_phases=False):
    s, o = self, other
    if(scale): o = s.scale(other = o)
    if(replace_phases):
      assert isinstance(o.data(), flex.complex_double)
      s_c, c_o = s.common_sets(o)
      s_c = s_c.phase_transfer(phase_source = c_o)
      s_l, c_l = s.lone_sets(o)
      s = s_c.concatenate(s_l)
    ol = o.lone_set(s)
    d_new = s.data().concatenate(ol.data())
    i_new = s.indices().concatenate(ol.indices())
    sigmas_new = None
    if(s.sigmas() is not None):
      sigmas_new = s.sigmas().concatenate(ol.sigmas())
    return self.customized_copy(data = d_new, indices = i_new, sigmas = sigmas_new)

  def combine(self, other, scale = True, scale_for_lones = 1,
        scale_for_matches=1):
    assert self.anomalous_flag() == other.anomalous_flag()
    assert self.sigmas() is None # not implemented
    f1_c, f2_c = self.common_sets(other = other)
    f1_l, f2_l = self.lone_sets(other = other)
    scale_k1 = scale_for_matches
    if(scale):
      den = flex.sum(flex.abs(f2_c.data())*flex.abs(f2_c.data()))
      if(den != 0):
        scale_k1 = flex.sum(flex.abs(f1_c.data())*flex.abs(f2_c.data())) / den
    result_data = f1_c.data() + f2_c.data()*scale_k1
    result_data.extend(f1_l.data()*scale_for_lones)
    result_data.extend(f2_l.data()*scale_k1*scale_for_lones)
    result_indices = f1_c.indices()
    result_indices.extend(f1_l.indices())
    result_indices.extend(f2_l.indices())
    ms = set(
      crystal_symmetry=self.crystal_symmetry(),
      indices=result_indices,
      anomalous_flag=self.anomalous_flag())
    return ms.array(data = result_data)

  def complete_array(self,
        d_min_tolerance=1.e-6,
        d_min=None,
        d_max=None,
        new_data_value=-1,
        new_sigmas_value=-1):
    cs = self.complete_set(
      d_min_tolerance=d_min_tolerance, d_min=d_min, d_max=d_max)
    matches = match_indices(self.indices(), cs.indices())
    # don't assert no singles here, for the cases when
    # d_min > self.d_min() or d_max < self.d_max()
    i = self.indices()
    d = self.data()
    if (d is not None): d = d.deep_copy()
    s = self.sigmas()
    if (s is not None): s = s.deep_copy()
    ms = matches.singles(1)
    n = ms.size()
    if (n == 0):
      i = i.deep_copy()
    else:
      i = i.concatenate(cs.indices().select(ms))
      if (d is not None): d.resize(d.size()+n, new_data_value)
      if (s is not None): s.resize(s.size()+n, new_sigmas_value)
    return self.customized_copy(indices=i, data=d, sigmas=s)

  def sort_permutation(self, by_value="resolution", reverse=False):
    """
    Generate the selection array (flex.size_t object) to reorder the array
    by resolution, Miller index, data values, or absolute data values.

    :param by_value: sort type, must be "resolution", "packed_indices", "data",
                     or "abs"
    :param reverse: invert order
    :returns: flex.size_t object
    """
    assert reverse in (False, True)
    if (by_value in ["resolution", "packed_indices","asu_indices"]):
      result = set.sort_permutation(self,
        by_value=by_value, reverse=reverse)
    elif (by_value == "data"):
      result = flex.sort_permutation(
        data=self.data(), reverse=not reverse, stable=True)
    elif (by_value == "abs"):
      result = flex.sort_permutation(
        data=flex.abs(self.data()), reverse=not reverse, stable=True)
    elif (isinstance(by_value, str)):
      raise ValueError("Unknown: by_value=%s" % by_value)
    else:
      result = flex.sort_permutation(
        data=by_value, reverse=not reverse, stable=True)
    return result

  def patterson_symmetry(self):
    data = self.data()
    if (self.is_complex_array()):
      data = flex.abs(self.data())
    return array(
      set.patterson_symmetry(self),
      data,
      self.sigmas())

  def expand_to_p1(self, phase_deg=None, return_iselection=False):
    """
    Generate the equivalent P1 dataset.
    """
    assert self.space_group_info() is not None
    assert self.indices() is not None
    assert self.anomalous_flag() is not None
    assert self.data() is not None
    p1_sigmas = None
    iselection = None
    expand_type = {
      "complex_double": expand_to_p1_complex,
      "hendrickson_lattman": expand_to_p1_hendrickson_lattman,
    }.get(self.data().__class__.__name__, None)
    if (expand_type is not None):
      assert phase_deg is None
      assert self.sigmas() is None
      p1 = expand_type(
        space_group=self.space_group(),
        anomalous_flag=self.anomalous_flag(),
        indices=self.indices(),
        data=self.data())
      p1_data = p1.data
    elif (phase_deg is not None):
      assert phase_deg in [False, True]
      assert self.sigmas() is None
      assert isinstance(self.data(), flex.double)
      p1 = expand_to_p1_phases(
        space_group=self.space_group(),
        anomalous_flag=self.anomalous_flag(),
        indices=self.indices(),
        data=self.data(),
        deg=phase_deg)
      p1_data = p1.data
    else:
      assert phase_deg is None
      p1 = self.expand_to_p1_iselection()
      p1_data = self.data().select(p1.iselection)
      if (self.sigmas() is not None):
        p1_sigmas = self.sigmas().select(p1.iselection)
      iselection = p1.iselection
    result = set(
      crystal_symmetry=self.cell_equivalent_p1(),
      indices=p1.indices,
      anomalous_flag=self.anomalous_flag()).array(
        data=p1_data,
        sigmas=p1_sigmas).set_observation_type(self)
    if (return_iselection):
      assert iselection is not None # not implemented
      return result, iselection
    return result

  def change_basis(self, cb_op, deg=None):
    if (isinstance(cb_op, str)): cb_op = sgtbx.change_of_basis_op(cb_op)
    if (deg is False or deg is True):
      assert self.is_real_array()
      result = change_basis_phases_double(
        cb_op=cb_op,
        indices_in=self.indices(),
        data_in=self.data(),
        deg=deg)
    elif (self.is_complex_array()):
      result = change_basis_complex_double(
        cb_op=cb_op,
        indices_in=self.indices(),
        data_in=self.data())
    elif (   self.is_bool_array()
          or self.is_integer_array()
          or self.is_real_array()):
      result = store(
        indices=cb_op.apply(self.indices()),
        data=self.data().deep_copy())
    elif (self.is_hendrickson_lattman_array()):
      result = change_basis_hendrickson_lattman(
        cb_op=cb_op,
        indices_in=self.indices(),
        data_in=self.data())
    else:
      raise RuntimeError("Unsupported miller.array data type.")
    result_sigmas = None
    if (self.sigmas() is not None):
      assert isinstance(self.sigmas(), flex.double)
      result_sigmas = self.sigmas().deep_copy()
    return array(
      miller_set=set(
        crystal_symmetry=crystal.symmetry.change_basis(self, cb_op),
        indices=result.indices,
        anomalous_flag=self.anomalous_flag()),
      data=result.data,
      sigmas=result_sigmas).set_observation_type(self.observation_type())

  def symmetry_agreement_factor(self, op, assert_is_similar_symmetry=True):
    """ The factor phi_{sym} quantifying whether complex structure factors
    are invariant under the given symmetry operator, as used in Superflip.
    Ref: J. Appl. Cryst. (2008). 41, 975-984
    """
    assert self.is_complex_array()
    f, op_f = self.common_sets(
      self.change_basis(op),
      assert_is_similar_symmetry=assert_is_similar_symmetry)
    assert f.size() == op_f.size()
    f, op_f = f.data(), op_f.data()
    cc_sf = f * flex.conj(op_f) # structure factors of cross-correlation
    weights = flex.abs(cc_sf)
    delta = flex.pow(flex.arg(cc_sf), 2) # flex.arg uses atan2,
                                         # thus already in [-pi, pi]
    # This is eq. (7) from the reference
    return 3/math.pi**2 * flex.mean_weighted(delta, weights)

  def f_obs_minus_f_calc(self, f_obs_factor, f_calc):
    assert f_calc.is_complex_array()
    assert self.indices().all_eq(f_calc.indices())
    assert self.anomalous_flag() is f_calc.anomalous_flag()
    if self.is_complex_array():
      return array(
        miller_set=self,
        data=f_obs_factor*self.data()-f_calc.data())
    else:
      return array(
        miller_set=self,
        data=f_obs_factor*self.data()-flex.abs(f_calc.data())).phase_transfer(
          phase_source=f_calc)

  def phase_transfer(self, phase_source, epsilon=1.e-10, deg=False,
                           phase_integrator_n_steps=None):
    """Combines phases of phase_source with self's data if real (keeping
    the sign of self's data) or with self's amplitudes if complex.

    Centric reflections are forced to be compatible with the phase restrictions.

    phase_source can be a miller.array or a plain flex array.

    epsilon is only used when phase_source is a complex array. If both the
    real and the imaginary part of phase_source[i] < epsilon the phase is
    assumed to be 0.

    deg is only used if phase_source is an array of doubles.
    deg=True indicates that the phases are given in degrees,
    deg=False indicates phases are given in radians.

    phase_integrator_n_steps is only used if phase_source is an
    array of Hendrickson-Lattman coefficients. The centroid
    phases are determined on the fly using the given step size.
    """
    assert self.data() is not None
    # XXX good to enable: assert self.indices().all_eq(phase_source.indices())
    if (hasattr(phase_source, "data")):
      phase_source = phase_source.data()
    assert (   isinstance(self.data(), flex.complex_double)
            or isinstance(self.data(), flex.double))
    assert (   isinstance(phase_source, flex.complex_double)
            or isinstance(phase_source, flex.double)
            or isinstance(phase_source, flex.hendrickson_lattman))
    if (isinstance(phase_source, flex.hendrickson_lattman)):
      if (phase_integrator_n_steps is None):
        integrator = phase_integrator()
      else:
        integrator = phase_integrator(n_steps=phase_integrator_n_steps)
      phase_source = integrator(
        space_group=self.space_group(),
        miller_indices=self.indices(),
        hendrickson_lattman_coefficients=phase_source)
    if isinstance(self.data(), flex.double):
      data = self.data()
    else:
      data = flex.abs(self.data())
    assert self.space_group() is not None
    if (isinstance(phase_source, flex.complex_double)):
      return array(
        miller_set=self,
        data=phase_transfer(
          self.space_group(),
          self.indices(),
          data,
          phase_source,
          epsilon),
        sigmas=self.sigmas())
    return array(
      miller_set=self,
      data=phase_transfer(
        self.space_group(),
        self.indices(),
        data,
        phase_source,
        deg),
      sigmas=self.sigmas())

  def randomize_phases(self):
    random_phases = (2*math.pi)*flex.random_double(self.data().size())
    return self.phase_transfer(random_phases)

  def phase_integrals(self, n_steps=None, integrator=None):
    assert self.is_hendrickson_lattman_array()
    assert n_steps is None or integrator is None
    if (integrator is None):
      if (n_steps is None):
        integrator = phase_integrator()
      else:
        integrator = phase_integrator(n_steps=n_steps)
    return array(
      miller_set=self,
      data=integrator(
        space_group=self.space_group(),
        miller_indices=self.indices(),
        hendrickson_lattman_coefficients=self.data()))

  def mean_weighted_phase_error(self, phase_source):
    assert self.data() is not None
    if (isinstance(phase_source, array)):
      assert flex.order(phase_source.indices(), self.indices()) == 0
      phase_source = phase_source.data()
    p1 = flex.arg(self.data())
    assert isinstance(phase_source, flex.complex_double) or isinstance(phase_source, flex.double)
    if (isinstance(phase_source, flex.complex_double)):
      p2 = flex.arg(phase_source)
    else:
      p2 = phase_source
    e = scitbx.math.phase_error(phi1=p1, phi2=p2)
    w = flex.abs(self.data())
    sum_w = flex.sum(w)
    assert sum_w != 0
    sum_we = flex.sum(w * e)
    return sum_we / sum_w * 180/math.pi

  def mean_phase_error(self, phase_source):
    assert self.data() is not None
    if (isinstance(phase_source, array)):
      assert flex.order(phase_source.indices(), self.indices()) == 0
      phase_source = phase_source.data()
    p1 = flex.arg(self.data())
    assert isinstance(phase_source, flex.complex_double) or isinstance(phase_source, flex.double)
    if (isinstance(phase_source, flex.complex_double)):
      p2 = flex.arg(phase_source)
    else:
      p2 = phase_source
    e = flex.mean(scitbx.math.phase_error(phi1=p1, phi2=p2))
    return e * 180/math.pi

  def randomize_amplitude_and_phase(self, amplitude_error,
        phase_error_deg, selection=None, random_seed=None):
    """
    Add random error to reflections.
    """
    assert self.is_complex_array()
    if(selection is None): selection = flex.bool(self.indices().size(), True)
    import random
    if(random_seed is None): random_seed = random.randint(0, 1000000)
    new_data = ext.randomize_amplitude_and_phase(
      data=self.data(),
      selection=selection,
      amplitude_error=amplitude_error,
      phase_error_deg=phase_error_deg,
      random_seed=random_seed)
    return self.customized_copy(data = new_data)

  def anomalous_differences(self, enforce_positive_sigmas=False):
    """
    Returns an array object with DANO (i.e. F(+) - F(-)) as data, and
    optionally SIGDANO as sigmas.
    """
    assert self.data() is not None
    tmp_array = self
    if (enforce_positive_sigmas):
      tmp_array = tmp_array.enforce_positive_sigmas()
    asu, matches = tmp_array.match_bijvoet_mates()
    i = matches.miller_indices_in_hemisphere("+")
    d = matches.minus(asu.data())
    s = None
    if (asu.sigmas() is not None):
      s = matches.additive_sigmas(asu.sigmas())
    return array(set(asu, i, anomalous_flag=False), d, s)

  def hemisphere_acentrics(self, plus_or_minus):
    assert plus_or_minus in ("+", "-")
    assert self.data() is not None
    asu, matches = self.match_bijvoet_mates()
    i_column = "+-".index(plus_or_minus)
    return asu.select(
      selection=matches.pairs().column(i_column),
      anomalous_flag=False)

  def hemispheres_acentrics(self):
    assert self.data() is not None
    asu, matches = self.match_bijvoet_mates()
    return tuple(
      [asu.select(
        selection=matches.pairs().column(i_column),
        anomalous_flag=False)
       for i_column in (0,1)])

  def anomalous_completeness(self, use_binning=False, d_min_tolerance=1.e-6,
      d_max=None, d_min=None, relative_to_complete_set=True):
    """
    Return the percent of acentric reflections with both h,k,l and -h,-k,-l
    observed (only meaningful for amplitude and intensity arrays).  By default
    this is calculated relative to the complete set.
    """
    assert self.anomalous_flag() and self.is_real_array()
    if (not use_binning):
      merged = self.average_bijvoet_mates()
      if (relative_to_complete_set):
        merged = merged.complete_set(d_max=d_max, d_min=d_min,
          d_min_tolerance=d_min_tolerance)
      centric_flags = merged.centric_flags().data()
      if (centric_flags.count(False) == 0):
        return 0
      merged_acentric = merged.select(~centric_flags)
      n_acentric = merged_acentric.size()
      anom_diffs = self.anomalous_differences()
      return min(anom_diffs.size() / n_acentric, 1.0)
    assert self.binner() is not None
    results = []
    for i_bin in self.binner().range_all():
      sel = self.binner().selection(i_bin)
      array_sel = self.select(sel)
      d_max_bin, d_min_bin = self.binner().bin_d_range(i_bin)
      results.append(array_sel.anomalous_completeness(
        d_max=d_max_bin, d_min=d_min_bin,
        relative_to_complete_set=relative_to_complete_set))
    return binned_data(binner=self.binner(), data=results, data_fmt="%5.3f")

  def convert_to_non_anomalous_if_ratio_pairs_lone_less_than(self, threshold):
    """
    Convert anomalous array into nonanomalous if the number of Bijvoet pairs is
    too small compared to the number of lone Bijvoet mates.
    """
    if(not self.anomalous_flag()): return self
    no_sys_abs = self.copy()
    if (self.space_group_info() is not None):
      is_unique_set_under_symmetry = no_sys_abs.is_unique_set_under_symmetry()
      sys_absent_flags = self.sys_absent_flags().data()
      n_sys_abs = sys_absent_flags.count(True)
      if (n_sys_abs != 0):
        no_sys_abs = self.select(selection=~sys_absent_flags)
      n_centric = no_sys_abs.centric_flags().data().count(True)
    if (self.space_group_info() is not None
        and no_sys_abs.anomalous_flag()
        and is_unique_set_under_symmetry):
      asu, matches = no_sys_abs.match_bijvoet_mates()
      n_pairs = matches.pairs().size()
      n_lone_mates = matches.n_singles() - n_centric
      if(n_lone_mates != 0 and n_pairs*1./n_lone_mates < threshold):
        merged = self.as_non_anomalous_array().merge_equivalents()
        self = merged.array().set_observation_type(self)
    return self

  def anomalous_signal(self, use_binning=False):
    """Get the anomalous signal according to this formula:

    .. math::
       \\sqrt{\\dfrac{<||F(+)|-|F(-)||^2>}{\\frac{1}{2} (<|F(+)|>^2 + <|F(-)|>^2)}}

    :param use_binning: If 'True' the anomalous signal will be calculated for \
    each bin of the data set individually
    :type use_binning: boolean
    :returns: the anomalous signal
    :rtype: float or cctbx.miller.binned_data
    """
    assert not use_binning or self.binner() is not None
    if (not use_binning):
      obs = self.select(self.data() > 0)
      if (self.is_xray_intensity_array()):
        obs = obs.f_sq_as_f()
      f_plus, f_minus = obs.hemispheres_acentrics()
      assert f_plus.data().size() == f_minus.data().size()
      if (f_plus.data().size() == 0): return 0
      mean_sq_diff = flex.mean(flex.pow2(f_plus.data() - f_minus.data()))
      assert mean_sq_diff >= 0
      mean_sum_sq = flex.mean(  flex.pow2(f_plus.data())
                              + flex.pow2(f_minus.data()))
      assert mean_sum_sq > 0
      return math.sqrt(2 * mean_sq_diff / mean_sum_sq)
    results = []
    for i_bin in self.binner().range_all():
      sel = self.binner().selection(i_bin)
      results.append(self.select(sel).anomalous_signal())
    return binned_data(binner=self.binner(), data=results, data_fmt="%7.4f")

  def anomalous_probability_plot(self, expected_delta=None):
    assert self.is_unique_set_under_symmetry()
    assert self.anomalous_flag()

    result = namedtuple("anomalous_probability_plot", [
      "slope", "intercept", "n_pairs", "expected_delta"])

    dI = self.anomalous_differences()
    if not dI.size():
      return result(None, None, None, expected_delta)

    y = dI.data() / dI.sigmas()
    perm = flex.sort_permutation(y)
    y = y.select(perm)
    distribution = distributions.normal_distribution()

    x = distribution.quantiles(y.size())
    if expected_delta is not None:
      sel = flex.abs(x) < expected_delta
      x = x.select(sel)
      y = y.select(sel)

    fit = flex.linear_regression(x, y)
    if fit.is_well_defined():
      return result(fit.slope(), fit.y_intercept(), x.size(), expected_delta)
    return result(None, None, None, expected_delta)

  def phase_entropy(self, exponentiate=False, return_binned_data=False,
                          return_mean=False):
    """Get phase entropy as measured in terms of an base-360 entropy
    (base-2 for centrics).

    An entropy of 0, indicates that the phase uncertainity is as low as possible
    An entropy of 1 however, indicates that the uncertainty is maximal:
    all phases are equally likely!

    :param return_binned_data: if 'True' you receive a binned object rather \
    then a raw array
    :type return_binned_data: boolean
    :param exponentiate: whether or not to exponentiate the entropy. This will \
    return a phase uncertainty in degrees (or the 'alphabet size')
    :type exponentiate: boolean
    """
    assert ([return_binned_data,return_mean]).count(True)!=2

    if self.is_hendrickson_lattman_array():
      integrator = phase_entropy(n_steps=360)
      result = integrator.relative_entropy(self.space_group(), self.indices(), self.data() )
      if exponentiate:
        centric_flags = self.centric_flags().data()
        cen           = flex.exp( math.log(2.0)*result )
        cen           = cen.set_selected( ~centric_flags, 0 )
        acen          = flex.exp( math.log(2.0)*result )
        acen          = acen.set_selected(  centric_flags, 0 )
        result        = cen + acen
      if not return_binned_data:
        if return_mean:
          return flex.mean( result )
        else:
          result  = self.array( data=result )
          return result
      else:
        assert self.binner() is not None
        binned_results = []
        for i_bin in self.binner().range_all():
          sel = self.binner().selection(i_bin)
          sel_data = result.select(sel)
          mean = 0
          if sel_data.size() >0:
            mean = flex.mean( sel_data )
          binned_results.append( mean )
        return binned_data(binner=self.binner(), data=binned_results, data_fmt="%7.4f")
    else:
      return None


  def measurability(self, use_binning=False, cutoff=3.0, return_fail=None):
    ## Peter Zwart 2005-Mar-04
    """Fraction of reflections for which
    (:math:`\\dfrac{|\\Delta I|}{\\sigma_{dI}}` > cutoff and
    :math:`min(\\dfrac{I_{+}}{\\sigma_{+}},\\dfrac{I_{-}}{\\sigma_{-}})` > cutoff
    """
    assert self.anomalous_flag()
    assert not use_binning or self.binner() is not None
    assert self.sigmas() is not None
    cutoff = float(cutoff)
    if (not use_binning):
      obs = self.select(self.data() > 0 )
      if (self.is_xray_amplitude_array()):
        obs = obs.f_as_f_sq()
      if (obs.data().size() == 0): return return_fail
      i_plus, i_minus = obs.hemispheres_acentrics()
      assert i_plus.data().size() == i_minus.data().size()
      top = flex.fabs(i_plus.data()-i_minus.data())
      bottom = flex.sqrt( (i_plus.sigmas()*i_plus.sigmas()) + (i_minus.sigmas()*i_minus.sigmas()) )
      zeros = flex.bool( bottom <= 0 ).iselection()
      bottom = bottom.set_selected( zeros, 1 )
      ratio = top/bottom
      bottom = i_plus.sigmas().set_selected( flex.bool(i_plus.sigmas()<=0).iselection(), 1 )
      i_plus_sigma = i_plus.data()/bottom
      bottom = i_minus.sigmas().set_selected( flex.bool(i_minus.sigmas()<=0).iselection(), 1 )
      i_minus_sigma = i_minus.data()/bottom
      meas = (  (ratio > cutoff)
              & (i_plus_sigma > cutoff)
              & (i_minus_sigma > cutoff) ).count(True)
      if ratio.size()>0:
        return meas/ratio.size()
      else:
        return return_fail
    results = []
    for i_bin in self.binner().range_all():
      sel = self.binner().selection(i_bin)
      results.append(self.select(sel).measurability(cutoff=cutoff,
                                                    return_fail=return_fail))
    return binned_data(binner=self.binner(), data=results, data_fmt="%7.4f")

  def bijvoet_ratios(self, obs_type="intensity", measurable_only=True,
      cutoff=3.0):
    assert self.anomalous_flag()
    obs = self.select(self.data() > 0 )
    if (obs_type == "amplitude") and (self.is_xray_intensity_array()):
      obs = obs.f_sq_as_f()
    elif (obs_type == "intensity") and (self.is_xray_amplitude_array()):
      obs = obs.f_as_f_sq()
    i_plus, i_minus = obs.hemispheres_acentrics()
    assert i_plus.data().size() == i_minus.data().size()
    i_mean = (i_plus.data() + i_minus.data()) / 2
    d_ano = flex.fabs(i_plus.data() - i_minus.data())
    if measurable_only :
      assert self.sigmas() is not None
      top = flex.fabs(i_plus.data()-i_minus.data())
      bottom = flex.sqrt( (i_plus.sigmas()*i_plus.sigmas()) +
                          (i_minus.sigmas()*i_minus.sigmas()) )
      zeros = flex.bool( bottom <= 0 ).iselection()
      bottom = bottom.set_selected( zeros, 1 )
      ratio = top/bottom
      bottom = i_plus.sigmas().set_selected(
        flex.bool(i_plus.sigmas()<=0).iselection(), 1 )
      i_plus_sigma = i_plus.data()/bottom
      bottom = i_minus.sigmas().set_selected(
        flex.bool(i_minus.sigmas()<=0).iselection(), 1 )
      i_minus_sigma = i_minus.data()/bottom
      meas = (  (ratio > cutoff)
              & (i_plus_sigma > cutoff)
              & (i_minus_sigma > cutoff) )
      i_mean = i_mean.select(meas)
      d_ano = d_ano.select(meas)
    assert i_mean.size() == d_ano.size()
    non_zero_sele = i_mean > 0
    d_ano = d_ano.select(non_zero_sele)
    i_mean = i_mean.select(non_zero_sele)
    return d_ano / i_mean

  def second_moment(self, use_binning=False):
    """<data^2>/(<data>)^2"""
    assert not use_binning or self.binner() is not None
    if (not use_binning):
      if (self.indices().size() == 0): return None
      mean_data_sq = flex.mean(self.data())**2
      if (mean_data_sq == 0): return None
      return flex.mean_sq(self.data()) / mean_data_sq
    result = []
    for i_bin in self.binner().range_all():
      sel = self.binner().selection(i_bin)
      result.append(self.select(sel).second_moment())
    return binned_data(binner=self.binner(), data=result, data_fmt="%7.4f")

  def wilson_plot(self, use_binning=False):
    """<F^2>"""
    assert not use_binning or self.binner() is not None
    obs = None
    if self.is_xray_amplitude_array():
      obs = self.f_as_f_sq()
      obs.use_binning_of(self)
    else :
      obs = self
    if (not use_binning):
      if (obs.indices().size() == 0): return None
      mean_data = flex.mean(obs.data())
      if (mean_data == 0): return None
      return mean_data
    result = []
    for i_bin in obs.binner().range_all():
      sel = obs.binner().selection(i_bin)
      result.append(obs.select(sel).wilson_plot())
    return binned_data(binner=obs.binner(), data=result, data_fmt="%7.4f")

  def i_over_sig_i(self, use_binning=False,return_fail=None):
    """<I/sigma_I>"""
    assert not use_binning or self.binner is not None

    if (not use_binning):
      if (self.indices().size() == 0): return return_fail
      obs = None
      if self.is_real_array():
        if self.is_xray_amplitude_array():
          obs = self.f_as_f_sq()
        if self.is_xray_intensity_array():
          obs = self
      if obs is not None:
        obs = obs.select(obs.sigmas()>0)
        if (obs.indices().size() == 0): return return_fail
        i_sig_i = flex.mean( obs.data()/obs.sigmas() )
        return i_sig_i
      else:
        return 0
    result = []
    for i_bin in self.binner().range_all():
      sel =  self.binner().selection(i_bin)
      result.append(self.select(sel).i_over_sig_i(return_fail=return_fail) )

    return binned_data(binner=self.binner(),
                       data=result,
                       data_fmt="%7.4f")

  def mean_of_intensity_divided_by_epsilon(self,
                                           use_binning=False,
                                           return_fail=None):
    """ <I/epsilon> """
    assert not use_binning or self.binner is not None
    if (not use_binning):
      if (self.indices().size() == 0): return return_fail
      obs = None
      if self.is_real_array():
        if self.is_xray_amplitude_array():
          obs = self.f_as_f_sq()
        if self.is_xray_intensity_array():
          obs = self
      if obs is not None:
        weighted_mean = flex.mean( obs.data() /
                                   obs.epsilons().data().as_double() )
        return weighted_mean
      else:
        return return_fail
    result = []
    for i_bin in self.binner().range_all():
      sel =  self.binner().selection(i_bin)
      result.append(self.select(sel).mean_of_intensity_divided_by_epsilon(
        return_fail=return_fail) )
    return binned_data(binner=self.binner(),
                       data=result,
                       data_fmt="%7.4f")

  def mean_of_squared_sigma_divided_by_epsilon(self,
                                              use_binning=False,
                                              return_fail=None):
    """ <sigma^2/epsilon> """
    assert not use_binning or self.binner is not None
    if (not use_binning):
      if (self.sigmas().size() == 0): return return_fail
      weighted_mean = flex.mean( self.sigmas() /
                                 self.epsilons().data().as_double() )
      return weighted_mean

    result = []
    for i_bin in self.binner().range_all():
      sel =  self.binner().selection(i_bin)
      result.append(self.select(sel).mean_of_squared_sigma_divided_by_epsilon(
        return_fail=return_fail) )
    return binned_data(binner=self.binner(),
                       data=result,
                       data_fmt="%7.4f")


  def second_moment_of_intensities(self, use_binning=False):
    """<I^2>/(<I>)^2 (2.0 for untwinned, 1.5 for twinned data)"""
    if (self.is_xray_intensity_array()):
      a = self
    else:
      a = self.f_as_f_sq()
      if (use_binning):
        a.use_binner_of(self)
    return a.second_moment(use_binning=use_binning)

  def wilson_ratio(self, use_binning=False):
    """(<F>)^2/<F^2> (0.785 for untwinned, 0.885 for twinned data)"""
    if (not self.is_xray_intensity_array()):
      a = self
    else:
      a = self.f_sq_as_f()
      if (use_binning):
        a.use_binner_of(self)
    second_moment = a.second_moment(use_binning=use_binning)
    if (second_moment is None): return None
    if (not use_binning): return 1/second_moment
    result = []
    for sm in second_moment.data:
      if (sm is None or sm == 0): result.append(None)
      else: result.append(1/sm)
    return binned_data(binner=a.binner(), data=result, data_fmt="%7.4f")

  def show_r_free_flags_info(self,
        n_bins=10,
        binner_range="used",
        out=None,
        prefix=""):
    assert self.is_bool_array()
    assert binner_range in ["used", "all"]
    print(prefix + "Number of work/free reflections by resolution:", file=out)
    if (n_bins is not None):
      self.setup_binner(n_bins=n_bins)
    else:
      assert self.binner() is not None
    n_works = []
    n_frees = []
    fmt = None
    for i_bin in getattr(self.binner(), "range_"+binner_range)():
      sel = self.binner().selection(i_bin)
      flags = self.data().select(sel)
      n_free = flags.count(True)
      n_work = flags.size() - n_free
      n_works.append(n_work)
      n_frees.append(n_free)
      legend = self.binner().bin_legend(i_bin)
      if (fmt is None):
        width = max(4, len(str(self.indices().size())))
        fmt = "%%%ds" % width
        print(prefix + " ", " "*len(legend), \
          fmt%"work", fmt%"free", " %free", file=out)
        fmt = "%%%dd" % width
      print(prefix + " ", legend, fmt%n_work, fmt%n_free, \
        "%5.1f%%" % (100.*n_free/max(1,n_work+n_free)), file=out)
    n_free = self.data().count(True)
    n_work = self.data().size() - n_free
    print(prefix + " ", (
      "%%%ds"%len(legend))%"overall", fmt%n_work, fmt%n_free, \
      "%5.1f%%" % (100.*n_free/max(1,n_work+n_free)), file=out)
    return n_works, n_frees

  def r_free_flags_accumulation(self):
    assert self.is_bool_array()
    rc = flex.size_t(1, 0)
    ff = flex.double(1, 0)
    d = self.data()
    n = d.size()
    c = 0
    for i,f in enumerate(d):
      if (f):
        c += 1
        rc.append(i+1)
        ff.append(c/n)
    return group_args(reflection_counts=rc, free_fractions=ff)

  def r1_factor(self, other, scale_factor=None, assume_index_matching=False,
                use_binning=False, emulate_sftools=False):
    """Get the R1 factor according to this formula

    .. math::
       R1 = \\dfrac{\\sum{||F| - k|F'||}}{\\sum{|F|}}

    where F is self.data() and F' is other.data() and
    k is the factor to put F' on the same scale as F

    :param other: array object with the same observation type
    :param scale_factor: optional scale factor to be applied to 'other'; if
      Auto, will be determined automatically
    :param assume_index_matching: skips calling self.common_sets(other)
    :param use_binning: divide by resolution shells
    :param emulate_sftools: copies behavior of SFTOOLS in CCP4: instead of
      the denominator being sum(self.data()), it will be 0.5*sum(self.data()+
      other.data())
    :returns: a Python float (if use_binning=False), or a binned_data object
    """
    assert not use_binning or self.binner() is not None
    assert (self.observation_type() is None
            or self.is_complex_array() or self.is_xray_amplitude_array())
    assert (other.observation_type() is None
            or other.is_complex_array() or other.is_xray_amplitude_array())
    assert other.indices().size() == self.indices().size()
    if not use_binning:
      if self.data().size() == 0: return None
      if (assume_index_matching):
        o, c = self, other
      else:
        o, c = self.common_sets(other=other, assert_no_singles=True)
      o  = flex.abs(o.data())
      c = flex.abs(c.data())
      if (scale_factor is Auto):
        den = flex.sum(c * c)
        if (den != 0):
          c *= (flex.sum(o * c) / den)
      elif (scale_factor is not None):
        c *= scale_factor
      if (emulate_sftools):
        return 2 * flex.sum(flex.abs(o - c)) / flex.sum(o+c)
      else :
        return flex.sum(flex.abs(o - c)) / flex.sum(o)
    results = []
    for i_bin in self.binner().range_all():
      sel = self.binner().selection(i_bin)
      results.append(self.select(sel).r1_factor(
        other.select(sel), scale_factor, assume_index_matching))
    return binned_data(binner=self.binner(), data=results, data_fmt="%7.4f")

  def select(self, selection, negate=False, anomalous_flag=None):
    """
    Select a sub-array.

    :param selection: flex.bool or flex.size_t selection
    :param negate: select the inverse of the selection array
    :param anomalous_flag: anomalous flag for the new set
    :returns: a new array with a subset of indices and data/sigmas
    """
    assert self.indices() is not None
    if (anomalous_flag is None):
      anomalous_flag = self.anomalous_flag()
    if (negate): selection = ~selection
    i = self.indices().select(selection)
    d = None
    if (self.data() is not None): d = self.data().select(selection)
    s = None
    if (self.sigmas() is not None): s = self.sigmas().select(selection)
    return array(set(self, i, anomalous_flag), d, s).set_observation_type(self)

  def select_indices(self, indices, map_indices_to_asu=False, negate=False):
    if map_indices_to_asu:
      indices = indices.deep_copy() # map_to_asu changes indices in place
      map_to_asu(self.space_group().type(), True, indices)
      matched_indices = match_indices(self.map_to_asu().indices(), indices)
    else:
      matched_indices = match_indices(self.indices(), indices)
    try:
      return self.select(matched_indices.pair_selection(0), negate=negate)
    except RuntimeError as e:
      if ('CCTBX_ASSERT(miller_indices_[1].size() == size_processed(1))'
          in str(e)):
        raise RuntimeError(
          "cctbx.miller.array.select_indices(): "
          "This method can only be used reliably on a merged array")
      else:
        raise RuntimeError(e)

  def sigma_filter(self, cutoff_factor, negate=False):
    """
    Return a copy of the array filtered to remove reflections whose value is
    less than cutoff_factor*sigma (or the reverse, if negate=True).
    """
    assert self.data() is not None
    assert self.sigmas() is not None
    flags = flex.abs(self.data()) >= self.sigmas() * cutoff_factor
    return self.select(flags, negate)

  def min_f_over_sigma(self, return_none_if_zero_sigmas=False):
    result = None
    sigmas = self.sigmas()
    if(sigmas is not None and sigmas.size() != 0):
      if(flex.min(sigmas) == 0.0):
        result = 0.0
      else:
        sigmas_all_not_equal_zero = sigmas.all_ne(0)
        if (not return_none_if_zero_sigmas):
          assert sigmas_all_not_equal_zero
        if (sigmas_all_not_equal_zero):
          result = flex.min(self.data() / sigmas)
    return result

  def apply_scaling(self, target_max=None, factor=None):
    """
    Apply a scale factor to the data (and optionally sigmas).

    :param target_max: target maximum value for the scaled data - the scale
                       factor will be determined automatically
    :param factor: explicit scale factor
    :returns: custumozed copy with scaled data and sigmas
    """
    assert [target_max, factor].count(None) == 1
    assert self.data() is not None
    s = None
    if (target_max is not None):
      current_max = flex.max(flex.abs(self.data()))
      if (current_max == 0): return self.deep_copy()
      factor = target_max / current_max
    d = self.data() * factor
    if (self.sigmas() is not None): s = self.sigmas() * factor
    return self.customized_copy(data=d, sigmas=s) \
      .set_info(self.info()) \
      .set_observation_type(self)

  def multiscale(self, other, reflections_per_bin = None):
    if(reflections_per_bin is None):
      reflections_per_bin = other.indices().size()
    assert self.indices().all_eq(other.indices())
    assert self.is_similar_symmetry(other)
    self.setup_binner(reflections_per_bin = reflections_per_bin)
    other.use_binning_of(self)
    scale = flex.double(self.indices().size(),-1)
    for i_bin in self.binner().range_used():
      sel = self.binner().selection(i_bin)
      f1  = self.select(sel)
      f2  = other.select(sel)
      scale_ = 1.0
      den = flex.sum(flex.abs(f2.data())*flex.abs(f2.data()))
      if(den != 0):
        scale_ = flex.sum(flex.abs(f1.data())*flex.abs(f2.data())) / den
      scale.set_selected(sel, scale_)
    assert (scale > 0).count(True) == scale.size()
    return other.array(data = other.data()*scale)

  def apply_debye_waller_factors(self,
        u_iso=None,
        b_iso=None,
        u_cart=None,
        b_cart=None,
        u_cif=None,
        u_star=None,
        apply_to_sigmas=True,
        exp_arg_limit=50,
        truncate_exp_arg=False):
    """
    Given an isotropic or anisotropic displacement or B-factor, apply
    resolution-dependent scale factors to the data (and optionally sigmas).

    :param u_iso: Isotropic displacement (in Angstroms)
    :param b_iso: Isotropic B-factor (8*pi^2*u_iso^2)
    :param u_cart: Anisotropic displacement tensor
    :param b_cart: Anisotropic B-factor
    :param u_star: Anisotropic displacement tensor in fractional space
    :param u_cif: Anisotropic displacement tensor, dimensionless basis
    :param apply_to_sigmas: Also scale sigma values (if present)
    :returns: cctbx.miller.array object with scaled data
    """
    dws = self.debye_waller_factors(
      u_iso=u_iso, b_iso=b_iso,
      u_cart=u_cart, b_cart=b_cart,
      u_cif=u_cif, u_star=u_star,
      exp_arg_limit=exp_arg_limit, truncate_exp_arg=truncate_exp_arg).data()
    d = self.data() * dws
    s = self.sigmas()
    if (s is not None and apply_to_sigmas):
      s = s * dws
    return self.customized_copy(data=d, sigmas=s)

  def mean(self,
        use_binning=False,
        use_multiplicities=False,
        squared=False,
        rms=False):
    assert squared is False or rms is False
    if (not use_binning):
      if (self.data().size() == 0): return None
      if (not squared and not rms):
        if (not use_multiplicities):
          return flex.mean(self.data())
        else:
          return flex.mean_weighted(
            self.data(),
            self.multiplicities().data().as_double())
      if (not use_multiplicities):
        result = flex.mean_sq(self.data())
      else:
        result = flex.mean_sq_weighted(
          self.data(),
          self.multiplicities().data().as_double())
      if (rms): return math.sqrt(result)
      return result
    assert self.binner() is not None
    data = []
    for i_bin in self.binner().range_all():
      sel = self.binner().selection(i_bin)
      data.append(self.select(sel).mean(
        use_multiplicities=use_multiplicities,
        squared=squared,
        rms=rms))
    return binned_data(binner=self.binner(), data=data)

  def mean_sq(self, use_binning=False, use_multiplicities=False):
    return self.mean(
      use_binning=use_binning,
      use_multiplicities=use_multiplicities,
      squared=True)

  def sum(self, use_binning=False, use_multiplicities=False, squared=False):
    mean = self.mean(
      use_binning=use_binning,
      use_multiplicities=use_multiplicities,
      squared=squared)
    if not use_binning:
      return self.size() * mean
    else:
      counts = self.binner().counts()
      for i in self.binner().range_used():
        if (mean.data[i] is not None):
          mean.data[i] *= counts[i]
      return mean

  def sum_sq(self, use_binning=False, use_multiplicities=False):
    return self.sum(
      use_binning=use_binning,
      use_multiplicities=use_multiplicities,
      squared=True)

  def rms(self, use_binning=False, use_multiplicities=False):
    return self.mean(
      use_binning=use_binning,
      use_multiplicities=use_multiplicities,
      rms=True)

  def rms_filter(self,
        cutoff_factor,
        use_binning=False,
        use_multiplicities=False,
        negate=False):
    rms = self.rms(
      use_binning=use_binning,
      use_multiplicities=use_multiplicities)
    abs_data = flex.abs(self.data())
    if (not use_binning):
      keep = abs_data <= cutoff_factor * rms
    else:
      keep = self.all_selection()
      for i_bin in self.binner().range_used():
        keep &= ~self.binner().selection(i_bin) \
             | (abs_data <= cutoff_factor * rms.data[i_bin])
    return self.select(keep, negate)

  def statistical_mean(self, use_binning=0):
    if (not use_binning):
      result = statistical_mean(
        self.space_group(), self.anomalous_flag(), self.indices(), self.data())
    else:
      result = flex.double()
      for i_bin in self.binner().range_used():
        sel = self.binner().selection(i_bin)
        if (sel.count(True) == 0):
          result.append(0)
        else:
          result.append(statistical_mean(
            self.space_group(), self.anomalous_flag(),
            self.indices().select(sel),
            self.data().select(sel)))
    return result

  def count_and_fraction_in_bins(self,
        data_value_to_count,
        count_not_equal=False):
    assert self.binner() is not None
    assert self.data().size() == self.indices().size()
    max_n = 0
    results = []
    for i_bin in self.binner().range_all():
      sel = self.binner().selection(i_bin)
      data_sel = self.data().select(sel)
      n = data_sel.count(data_value_to_count)
      if (count_not_equal): n = data_sel.size() - n
      max_n = max(max_n, n)
      results.append((n, n/(max(1,data_sel.size()))))
    data_fmt = "%%%dd %%6.4f" % len("%d"%max_n)
    return binned_data(binner=self.binner(), data=results, data_fmt=data_fmt)

  def remove_patterson_origin_peak(self):
    assert self.observation_type() is None or self.is_xray_intensity_array()
    s_mean = self.statistical_mean(use_binning=True)
    result_data = self.data().deep_copy()
    for i_bin in self.binner().range_used():
      sel = self.binner().array_indices(i_bin)
      if (sel.size() > 0):
        result_data.set_selected(
          sel, self.data().select(sel) - s_mean[i_bin-1])
    return array(self, result_data)

  def quasi_normalized_as_normalized(self):
    assert self.observation_type() is None or self.is_xray_amplitude_array()
    return array(
      miller_set=self,
      data=self.data()/flex.sqrt(self.epsilons().data().as_double()))

  def normalize(self, reflections_per_bin=150, eps_fac=None):
    """
    Compute E-values: E = (F/eps**0.5) / rms of (F/eps**0.5)
    This is 'Karle' approach, that is not using overall B from Wilson plot.
    """
    f_obs = self
    if(self.is_xray_intensity_array()):
      f_obs = self.f_sq_as_f()
    else:
      assert self.is_xray_amplitude_array()
    eps = f_obs.epsilons().data().as_double()
    if(eps_fac is not None):
      eps = eps * eps_fac
    f_obs.setup_binner(reflections_per_bin = reflections_per_bin)
    E = flex.double(f_obs.data().size(), 0)
    for i_bin in f_obs.binner().range_used():
      bin_sel = f_obs.binner().selection(i_bin)
      fo = f_obs.data().select(bin_sel)
      if(fo.size()==0): continue
      e = eps.select(bin_sel)
      fo_eps = fo/flex.sqrt(e)
      E_bin = fo_eps/(flex.sum(fo_eps**2)/fo_eps.size())**0.5
      E = E.set_selected(bin_sel, E_bin)
    return self.array(data = E)

  def second_moments_centric_acentric(self, reflections_per_bin=150,
        eps_fac=None):
    """
    Compute <E**4>/<E**2>**2 for centric and acentric reflections.
    """
    e = self.normalize(reflections_per_bin=reflections_per_bin,
      eps_fac=eps_fac).data()
    centrics_selection  = self.centric_flags().data()
    e_sq = e**2
    result = []
    for prefix, sel in [("centric",  centrics_selection),
                        ("acentric",~centrics_selection)]:
      if(sel.count(True)==0): continue
      e_ = e.select(sel)
      e_sq_ = e_sq.select(sel)
      result.append((prefix, flex.mean(e_sq_*e_sq_)/flex.mean(e_sq_)**2))
    return result

  def amplitude_quasi_normalisations(self, d_star_power=1):
    """ A miller.array whose data N(h) are the normalisations to convert
    between locally normalised E's and F's:
    E(h) = F(h) / N(h)

    self features the F's, which are then binned with the current binner
    and N(h) is the average of F's in the bin h belongs to.
    """
    assert self.binner() is not None
    assert self.binner().n_bin_d_too_large_or_small() == 0
    assert self.data().all_ge(0)
    assert self.observation_type() is None or self.is_xray_amplitude_array()
    epsilons = self.epsilons().data().as_double()
    mean_f_sq_over_epsilon = flex.double()
    for i_bin in self.binner().range_used():
      sel = self.binner().selection(i_bin)
      sel_f_sq = flex.pow2(self.data().select(sel))
      if (sel_f_sq.size() > 0):
        sel_epsilons = epsilons.select(sel)
        sel_f_sq_over_epsilon = sel_f_sq / sel_epsilons
        mean_f_sq_over_epsilon.append(flex.mean(sel_f_sq_over_epsilon))
      else:
        mean_f_sq_over_epsilon.append(0)
    mean_f_sq_over_epsilon_interp = self.binner().interpolate(
      mean_f_sq_over_epsilon, d_star_power)
    assert mean_f_sq_over_epsilon_interp.all_gt(0)
    return array(self, flex.sqrt(mean_f_sq_over_epsilon_interp))

  def intensity_quasi_normalisations(self, d_star_power=1):
    """ A miller.array whose data N(h) are the normalisations to convert
      between locally normalised E^2's and I's:
      E^2(h) = I(h) / N(h)

      Intensities are binned with the current binner
      and N(h) is the average of I's in the bin h belongs to.
      """

    # see also cctbx.miller.array.amplitude_quasi_normalisations()

    assert self.binner() is not None
    assert self.binner().n_bin_d_too_large_or_small() == 0
    assert self.data().all_ge(0)
    assert self.observation_type() is None or self.is_xray_intensity_array()

    epsilons = self.epsilons().data().as_double()
    mean_f_sq_over_epsilon = flex.double()
    for i_bin in self.binner().range_used():
      sel = self.binner().selection(i_bin)
      sel_f_sq = self.data().select(sel)
      if (sel_f_sq.size() > 0):
        sel_epsilons = epsilons.select(sel)
        sel_f_sq_over_epsilon = sel_f_sq / sel_epsilons
        mean_f_sq_over_epsilon.append(flex.mean(sel_f_sq_over_epsilon))
      else:
        mean_f_sq_over_epsilon.append(0)
    mean_f_sq_over_epsilon_interp = self.binner().interpolate(
      mean_f_sq_over_epsilon, d_star_power)
    return array(self, mean_f_sq_over_epsilon_interp)

  def quasi_normalize_structure_factors(self, d_star_power=1):
    normalisations = self.amplitude_quasi_normalisations(d_star_power)
    q = self.data() / normalisations.data()
    return array(self, q)

  def phased_translation_function_coeff(self, phase_source, f_calc, fom=None):
    assert self.indices().size() == f_calc.indices().size()
    assert self.indices().size() == phase_source.indices().size()
    assert self.is_real_array()
    assert f_calc.is_complex_array()
    if(fom is not None):
      assert fom.is_real_array()
      assert self.indices().size() == fom.indices().size()
    f1 = self.array(data = self.data()).phase_transfer(
      phase_source = phase_source).data()
    f2 = flex.conj(f_calc.data())
    coeff = f1 * f2
    if(fom is not None):
      coeff = coeff * fom.data()
    if(fom is None):
      f3 = flex.sum(flex.abs(self.data()) * flex.abs(self.data()))
    else:
      f3 = flex.sum(fom.data() * fom.data() * flex.abs(self.data()) *
        flex.abs(self.data()))
    f4 = flex.sum(flex.abs(f_calc.data()) * flex.abs(f_calc.data()))
    den = math.sqrt(f3 * f4)
    assert den != 0
    return self.array(data = coeff/den)

<<<<<<< HEAD
  def __repr__(self): 
    """
    Emit a string for debugging of the labels, type of data 
=======
  def __repr__(self):
    """
    Emit a string for debugging of the labels, type of data
>>>>>>> 73600026
    and sigmas array present within this miller_array.
    """
    mstr = self.crystal_symmetry().__repr__()
    if self._info:
      mstr = mstr + "\n" + self._info.label_string()
    mstr = mstr + "\n" + self._data.__repr__()
    if self._sigmas:
      mstr = mstr + "\n" + self._sigmas.__repr__()
    mstr = mstr + "\nsize: %d"  %self._data.size()
    return mstr + "\n"

  def __abs__(self):
    """
    Return a copy of the array with data replaced by absolute values, i.e.
    complex arrays will be converted to amplitudes.  Enables abs(array).
    """
    return array(self, flex.abs(self.data()), self.sigmas())

  def norm(self):
    assert isinstance(self.data(), flex.complex_double)
    return array(self, flex.norm(self.data()))

  def arg(self, deg=False):
    return array(self, flex.arg(self.data(), deg))

  def amplitudes(self):
    """
    For a complex array, return array of absolute values.
    """
    assert isinstance(self.data(), flex.complex_double)
    assert self.sigmas() is None
    return abs(self)

  def intensities(self):
    assert isinstance(self.data(), flex.complex_double)
    assert self.sigmas() is None
    return self.norm()

  def phases(self, deg=False):
    """
    For a complex array, return the array of its phases (in radians by default).
    """
    assert isinstance(self.data(), flex.complex_double)
    assert self.sigmas() is None
    return self.arg(deg)

  def merge_equivalents(self, algorithm="gaussian",
                        incompatible_flags_replacement=None,
                        use_internal_variance=True):
    """
    Given a non-unique array, merge the symmetry-related reflections (keeping
    anomalous flag).

    :returns: a merge_equivalents object, from which the merged array may \
    be extracted by calling the array() method.
    """
    return merge_equivalents(
      self, algorithm,
      incompatible_flags_replacement=incompatible_flags_replacement,
      use_internal_variance=use_internal_variance)

  def as_non_anomalous_array(self):
    """
    Return a copy of the array with identical contents (keeping original
    flex arrays) but with the anomalous flag set to false.
    """
    return array(
      miller_set=self.as_non_anomalous_set(),
      data=self.data(),
      sigmas=self.sigmas()).set_observation_type(self)

  def as_anomalous_array(self):
    """
    Return a copy of the array with identical contents (keeping original
    flex arrays) but with the anomalous flag set to true.
    """
    return array(
      miller_set=self.as_anomalous_set(),
      data=self.data(),
      sigmas=self.sigmas()).set_observation_type(self)

  def average_bijvoet_mates(self):
    """
    Given an anomalous array, merge the anomalous pairs and return the
    non-anomalous average.
    """
    if (self.is_complex_array() or self.is_hendrickson_lattman_array()):
      # centrics need special attention
      # very inefficient but simple implementation
      return self \
        .expand_to_p1() \
        .as_non_anomalous_array() \
        .merge_equivalents().array() \
        .customized_copy(crystal_symmetry=self) \
        .merge_equivalents().array()
    else:
      return self.as_non_anomalous_array().merge_equivalents().array()

  def eliminate_sys_absent(self, integral_only=False, log=None, prefix=""):
    """
    Remove all reflections which should be systematically absent in the current
    space group.
    """
    sys_absent_flags = self.sys_absent_flags(
      integral_only=integral_only).data()
    n = sys_absent_flags.count(True)
    if (n == 0): return self
    if (log is not None):
      if (integral_only): q = "integral "
      else: q = ""
      if (   isinstance(self.data(), flex.double)
          or isinstance(self.data(), flex.complex_double)):
        data_abs = flex.abs(self.data())
        c = ":"
      else:
        data_abs = None
        c = "."
      print(prefix + "Removing %d %ssystematic absence%s%s" % (
        n, q, plural_s(n)[1], c), file=log)
    result = self.select(selection=~sys_absent_flags)
    if (log is not None):
      if (data_abs is not None):
        print(prefix + "  Average absolute value of:", file=log)
        mean_absences = flex.mean(data_abs.select(sys_absent_flags))
        print(prefix + "    Absences: %.6g" % mean_absences, file=log)
        if (n != data_abs.size()):
          mean_others = flex.mean(data_abs.select(~sys_absent_flags))
          print(prefix + "      Others: %.6g" % mean_others, file=log)
          if (mean_others != 0 and mean_others > mean_absences * 1.e-20):
            print(prefix + "       Ratio: %.6g" % (
              mean_absences / mean_others), file=log)
      print(file=log)
    return result

  def select_sys_absent(self, integral_only=False):
    return self.select(selection=self.sys_absent_flags(
      integral_only=integral_only).data())

  def __add__(self, other):
    """Overload the '+' operator."""
    assert self.indices() is not None
    assert self.data() is not None
    if (type(other) != type(self)):
      # add a scalar or compatible flex array
      return array(self, self.data() + other)
    # add arrays
    assert other.indices() is not None
    assert other.data() is not None
    match = match_indices(self.indices(), other.indices())
    i = match.paired_miller_indices(0)
    d = match.plus(self.data(), other.data())
    s = None
    if (self.sigmas() is not None and other.sigmas() is not None):
      s = match.additive_sigmas(self.sigmas(), other.sigmas())
    return array(set(self, i), d, s)

  def __imul__(self, other):
    assert self.indices() is not None
    assert self.data() is not None
    data = self.data()
    data *= other
    sigmas = self.sigmas()
    if sigmas is not None: sigmas *= other
    return self

  def __mul__(self, other):
    if isinstance(other, array):
      assert self.indices().all_eq(other.indices())
      return self.customized_copy(data=self.data() * other.data())
    result = self.deep_copy()
    result *= other
    return result

  def __itruediv__(self, other):
    assert self.indices() is not None
    assert self.data() is not None
    data = self.data()
    data /= other
    sigmas = self.sigmas()
    if sigmas is not None: sigmas /= other
    return self

  def __truediv__(self, other):
    """ This requires from __future__ import division """
    result = self.deep_copy()
    result /= other
    return result

  def value_at_index(self, hkl):
    """Extract the value of the array for the specified reflection h,k,l"""
    hkl_array = self.select_indices([hkl])
    assert (len(hkl_array.data()) == 1)
    return hkl_array.data()[0]

  def data_at_first_index(self, miller_index):
    """
    Returns the value of data of the first index matching
    `miller_index`. If the `miller_index` is not found in `self`,
    then returns ``None``.

    :param miller_index: Miller index as a 3-tuple
    :type miller_index: tuple
    :returns: int, float, complex, None -- data value or None
    """
    return self.at_first_index(self._data, miller_index)

  def sigma_at_first_index(self, miller_index):
    """
    Returns the value of sigmas of the first index matching
    `miller_index`. If the `miller_index` is not found in `self`,
    then returns ``None``.

    :param miller_index: Miller index as a 3-tuple
    :type miller_index: tuple
    :returns: int, float, complex, None -- sigmas value or None
    """
    assert self._sigmas is not None
    return self.at_first_index(self._sigmas, miller_index)

  def generate_bijvoet_mates(self):
    """
    If the array is not already anomalous, expand to generate anomalous pairs
    (without changing data).
    """
    if (self.anomalous_flag()): return self
    sel = ~self.centric_flags().data()
    indices = self.indices().deep_copy()
    indices.extend(-indices.select(sel))
    data = None
    sigmas = None
    if (self.data() is not None):
      data = self.data().deep_copy()
      if (self.is_complex_array()):
        data.extend(flex.conj(data.select(sel)))
      elif (self.is_hendrickson_lattman_array()):
        data.extend(data.select(sel).conj())
      else:
        data.extend(data.select(sel))
    if (self.sigmas() is not None):
      sigmas = self.sigmas().deep_copy()
      sigmas.extend(sigmas.select(sel))
    return array(
      miller_set=set(
        crystal_symmetry=self,
        indices=indices,
        anomalous_flag=True),
      data=data,
      sigmas=sigmas)

  def correlation(self,
        other,
        use_binning=False,
        assert_is_similar_symmetry=True):
    """
    Calculate correlation coefficient between two arrays (either globally or
    binned).

    :param other: another array of real numbers
    :param use_binning: calculate CC in resolution bins (default = calculate
                         a single global value)
    :param assert_is_similar_symmetry: check that arrays have compatible
                                       crystal symmetry
    :returns: a Python float (if use_binning=False), or a binned_data object
    """
    if (assert_is_similar_symmetry):
      assert self.is_similar_symmetry(other)
    assert self.is_real_array()
    assert other.is_real_array()
    assert not use_binning or self.binner() is not None
    lhs = self
    if (lhs.anomalous_flag() and not other.anomalous_flag()):
      other = other.generate_bijvoet_mates()
    elif (not lhs.anomalous_flag() and other.anomalous_flag()):
      lhs = lhs.generate_bijvoet_mates()
    lhs, other = lhs.common_sets(
      other=other, assert_is_similar_symmetry=assert_is_similar_symmetry)
    if (not use_binning):
      return flex.linear_correlation(lhs.data(), other.data())
    lhs.use_binning_of(self)
    data = []
    for i_bin in self.binner().range_all():
      sel = lhs.binner().selection(i_bin)
      correlation = flex.linear_correlation(
        lhs.data().select(sel),
        other.data().select(sel))
      if (not correlation.is_well_defined()): data.append(None)
      else: data.append(correlation.coefficient())
    return binned_data(binner=lhs.binner(), data=data, data_fmt="%6.3f")

  def show_array(self, f=None, prefix="", deg=None):
    """Listing of Miller indices and data"""
    if (f is None): f = sys.stdout
    assert self.data().size() == self.indices().size()
    if (self.is_complex_array() and deg is not None):
      for h,d in zip(self.indices(), self.data()):
        print(prefix + str(h), d, complex_math.abs_arg(d, deg=deg), file=f)
    elif (self.sigmas() is None):
      for h,d in zip(self.indices(), self.data()):
        print(prefix + str(h), d, file=f)
    else:
      assert self.sigmas().size() == self.indices().size()
      for h,d,s in zip(self.indices(), self.data(), self.sigmas()):
        print(prefix + str(h), d, s, file=f)
    return self

  def fsc(self, other, bin_width=1000):
    """
    Compute Fourier Shell Correlation (FSC)
    """
    f1, f2 = self, other
    assert f1.indices().all_eq(f2.indices())
    # Get data and order
    ds = f1.d_spacings().data()
    d1 = f1.data()
    d2 = f2.data()
    s = flex.sort_permutation(ds)
    ds = ds.select(s)
    d1 = d1.select(s)
    d2 = d2.select(s)
    r = maptbx.fsc(f1=d1, f2=d2, d_spacings=ds, step=bin_width)
    fsc = r.fsc()
    d = r.d()
    d_inv = r.d_inv()
    # Smooth FSC curve
    half_window=50
    ratio=d_inv.size()/half_window
    if(ratio<10):
      half_window = int(half_window/10)
    from scitbx import smoothing
    d_inv, fsc = smoothing.savitzky_golay_filter(
      x=d_inv,  y=fsc,  half_window=half_window, degree=2)
    s = flex.sort_permutation(d_inv)
    if fsc.size() != d.size(): # happens if bin width too big
      return None
    return group_args(d=d.select(s), d_inv=d_inv.select(s), fsc=fsc.select(s))

  def d_min_from_fsc(self, other=None, fsc_curve=None, bin_width=1000,
                           fsc_cutoff=0.143):
    """
    Compute Fourier Shell Correlation (FSC) and derive resolution based on
    specified cutoff.
    """
    if(fsc_curve is None):
      assert other is not None
      fsc_curve = self.fsc(other=other, bin_width=bin_width)
      if not fsc_curve: return group_args(fsc=None, d_min=None)
    else:
      assert other is None
    i_mid = None
    for i in range(fsc_curve.fsc.size()):
      if(fsc_curve.fsc[i]<fsc_cutoff):
        i_mid = i
        break
    #print "i_mid, cc:", fsc_curve.d[i_mid], fsc_curve.d_inv[i_mid]
    d_min = None
    d_mid = None
    if(i_mid is not None):
      d_mid = fsc_curve.d[i_mid]
      if(i_mid is not None):
        i_min = i_mid-5
        if i_min < 0:
          i_min = 0
        i_max = i_mid+6
        if i_max >= len(fsc_curve.fsc):
          i_max = len(fsc_curve.fsc) - 1
        on_slope=True
        if(fsc_cutoff>0.): # does not have to be on slope around fsc_cutoff=0
          on_slope = [
            fsc_curve.fsc[i_min]>fsc_cutoff,
            fsc_curve.fsc[i_max]<fsc_cutoff].count(True)==2
        if(on_slope or fsc_cutoff):
          x = fsc_curve.d_inv[i_min:i_max]
          y = fsc_curve.fsc[i_min:i_max]
          from scitbx.math import curve_fitting
          c,b,a = curve_fitting.univariate_polynomial_fit(x_obs=x, y_obs=y,
            degree=2, number_of_cycles=5).params
          c = c-fsc_cutoff
          det = b**2-4*a*c
          well_defined = [det >= 0., a != 0.]
          if(well_defined.count(True)==2):
            x1 = (-b+math.sqrt(det))/(2*a)
            x2 = (-b-math.sqrt(det))/(2*a)
            #print "x1,x2", 1./x1,1/x2
            if(x1*x2<0.):
              d_min = 1./max(x1,x2)
            elif(x1>0 and x2>0):
              d1,d2 = 1./x1, 1./x2
              diff1 = abs(d1-d_mid)
              diff2 = abs(d2-d_mid)
              if(diff1<diff2): d_min = d1
              else:            d_min = d2
              if(abs(d_mid-d_min)>0.25): d_min = None
    if(d_min is None): d_min = d_mid
    return group_args(fsc=fsc_curve, d_min=d_min)

  def map_correlation(self, other):
    d1 = flex.abs(self.data())
    d2 = flex.abs(other.data())
    p1 = self.phases().data()
    p2 = other.phases().data()
    factor = math.sqrt( flex.sum_sq(d1) * flex.sum_sq(d2) )
    if (factor > 0):
      return flex.sum( d1 * d2 * flex.cos(p2 - p1) ) / factor
    return None

  def fft_map(self, resolution_factor=1/3,
                    d_min=None,
                    grid_step=None,
                    crystal_gridding=None,
                    symmetry_flags=None,
                    mandatory_factors=None,
                    max_prime=5,
                    assert_shannon_sampling=True,
                    f_000=None):
    """
    Calculate the FFT for the array, assuming the data are complex doubles.

    :param resolution_factor: when multiplied times the resolution limit, gives
                              the approximate grid spacing of the map.
    :param d_min: High-resolution cutoff
    :param crystal_gridding: optional gridding to use (overrides automatic
                             gridding)
    :param symmetry_flags: specifies how the grid should be constructed to
                           handle symmetry
    :param f_000: Optional F(0,0,0) value (scalar added to entire map)
    :returns: an fft_map object
    """
    if(crystal_gridding is not None):
      return fft_map(
        crystal_gridding=crystal_gridding,
        fourier_coefficients=self,
        f_000=f_000)
    else:
      return fft_map(
        crystal_gridding=self.crystal_gridding(
          d_min=d_min,
          resolution_factor=resolution_factor,
          grid_step=grid_step,
          symmetry_flags=symmetry_flags,
          mandatory_factors=mandatory_factors,
          max_prime=max_prime,
          assert_shannon_sampling=assert_shannon_sampling),
        fourier_coefficients=self,
        f_000=f_000)

  def direct_summation_at_point(self, site_frac, sigma=None):
    """
    Calculates the exact map value at the specified fractional coordinate
    using direct Fourier summation.  Relatively slow but avoids interpolation
    errors.
    """
    assert (self.is_complex_array())
    map_coeffs = self
    if (self.space_group_info().type().number() != 1):
      map_coeffs = map_coeffs.expand_to_p1()
    if (not map_coeffs.anomalous_flag()):
      map_coeffs = map_coeffs.generate_bijvoet_mates()
    sum = maptbx.direct_summation_at_point(
      miller_indices=map_coeffs.indices(),
      data=map_coeffs.data(),
      site_frac=site_frac)
    if (sigma is not None):
      return sum / sigma
    else :
      return sum / self.unit_cell().volume()

  def complete_with_bin_average(self, reflections_per_bin=100):
    assert isinstance(self.data(), flex.double)
    cs = self.complete_set()
    ls = cs.lone_set(self)
    self.setup_binner(reflections_per_bin = reflections_per_bin)
    result = []
    for i_bin in self.binner().range_used():
      sel = self.binner().selection(i_bin)
      d_range = self.binner().bin_legend(
        i_bin=i_bin, show_bin_number=False, show_counts=False)
      ssel = self.select(selection=sel)
      d_max, d_min = ssel.d_max_min()
      data_mean = flex.mean(ssel.data())
      result.append([d_max, d_min, data_mean])
    data_lone = flex.double()
    indices = flex.miller_index()
    for d, mi in zip(ls.d_spacings().data(), ls.indices()):
      for r in result:
        if(d>=r[1] and d<=r[0]):
          data_lone.append(r[2])
          indices.append(mi)
          break
    lms = set(self, indices, anomalous_flag=False)
    la = array(lms, data_lone)
    return self.complete_with(other=la)

  def hoppe_gassmann_modification(self, mean_scale, n_iterations,
        resolution_factor=0.25, d_min=None):
    assert self.is_complex_array()
    fft_map = self.fft_map(resolution_factor=resolution_factor)
    fft_map.apply_volume_scaling()
    map_data = fft_map.real_map_unpadded()
    maptbx.hoppe_gassman_modification(data=map_data, mean_scale=mean_scale,
      n_iterations=n_iterations)
    miller_array=self
    if(d_min is not None): miller_array = self.complete_set(d_min=d_min)
    return miller_array.structure_factors_from_map(
      map            = map_data,
      use_scale      = True,
      anomalous_flag = False,
      use_sg         = False)

  def double_step_filtration(
        self,
        complete_set=None,
        vol_cutoff_plus_percent=5.0,
        vol_cutoff_minus_percent=5.0,
        resolution_factor=0.25,
        scale_to=None):
    assert self.is_complex_array()
    fft_map = self.fft_map(resolution_factor=resolution_factor)
    fft_map.apply_sigma_scaling()
    map_data = fft_map.real_map_unpadded()
    n_real = fft_map.n_real()
    del fft_map
    value_min = flex.min(map_data.as_1d())
    value_max = flex.max(map_data.as_1d())
    if (value_min == value_max):
      cutoffp = cutoffm = value_max
    else :
      # XXX this avoids the huge memory overhead of sorting the entire map to
      # determine cutoffs, but still not optimal.  to be revisited...
      hist = maptbx.histogram(map_data, n_bins=min(1000, map_data.size()))
      cutoffp, cutoffm = hist.get_percentile_cutoffs(
        map=map_data,
        vol_cutoff_plus_percent=vol_cutoff_plus_percent,
        vol_cutoff_minus_percent=vol_cutoff_minus_percent)
    map_data = maptbx.denmod_simple(
      map_data = map_data,
      n_real   = n_real,
      cutoffp  = cutoffp,
      cutoffm  = cutoffm)
    if(complete_set is None): complete_set = self.complete_set()
    sf = complete_set.structure_factors_from_map(
      map            = map_data,
      use_scale      = True,
      anomalous_flag = self.anomalous_flag(),
      use_sg         = True)
    if(scale_to is None): scale_to = self
    def scale(f1,f2,reflections_per_bin=500):
      assert f2.data().size() >= f1.data().size()
      f1_,f2_ = f1.common_sets(f2)
      reflections_per_bin = min(500, f1_.data().size())
      f1_.setup_binner(reflections_per_bin = reflections_per_bin)
      f2_.use_binning_of(f1_)
      ss = 1./flex.pow2(f1_.d_spacings().data()) / 4.
      scale = flex.double()
      ss_bin = flex.double()
      for i_bin in f1_.binner().range_used():
        sel = f1_.binner().selection(i_bin)
        sel_f1 = abs(f1_).select(sel).data()
        sel_f2 = abs(f2_).select(sel).data()
        n = flex.sum(sel_f1*sel_f2)
        d = flex.sum(sel_f2*sel_f2)
        if(d == 0 or n == 0): return None
        scale.append(n/d)
        ss_bin.append(flex.mean(ss.select(sel)))
      if(scale.size()>1):
        r = scitbx.math.gaussian_fit_1d_analytical(x=flex.sqrt(ss_bin), y=scale)
        ss = 1./flex.pow2(f2.d_spacings().data()) / 4.
        k_isotropic = r.a*flex.exp(-ss*r.b)
      else: k_isotropic = scale[0]
      return f2.customized_copy(data = f2.data()*k_isotropic)
    result = scale(f1=scale_to, f2=sf)
    if(result is None): result = sf
    return result

  def local_standard_deviation_map(self, radius,
                                         mean_solvent_density=0,
                                         resolution_factor=1/3,
                                         d_min=None,
                                         grid_step=None,
                                         symmetry_flags=None,
                                         mandatory_factors=None,
                                         max_prime=5,
                                         assert_shannon_sampling=True,
                                         f_000=None):
    # J. P. Abrahams and A. G. W. Leslie, Acta Cryst. (1996). D52, 30-42
    complete_set = self.complete_set()
    sphere_reciprocal=get_sphere_reciprocal(
       complete_set=complete_set,radius=radius)
    fft = self.fft_map(
      resolution_factor=resolution_factor,
      d_min=d_min,
      grid_step=grid_step,
      symmetry_flags=symmetry_flags,
      mandatory_factors=mandatory_factors,
      max_prime=max_prime,
      assert_shannon_sampling=assert_shannon_sampling,
      f_000=f_000)
    fft.apply_volume_scaling()
    temp = complete_set.structure_factors_from_map(
      flex.pow2(fft.real_map_unpadded()-mean_solvent_density))
    fourier_coeff = complete_set.array(data=temp.data()*sphere_reciprocal)
    fft = fft_map(
      crystal_gridding=self.crystal_gridding(
        d_min=d_min,
        resolution_factor=resolution_factor,
        grid_step=grid_step,
        symmetry_flags=symmetry_flags,
        mandatory_factors=mandatory_factors,
        max_prime=max_prime,
        assert_shannon_sampling=assert_shannon_sampling),
      fourier_coefficients=fourier_coeff).apply_volume_scaling()
    return fft

  def local_overlap_map(self, other, radius,
                                         resolution_factor=1/3,
                                         d_min=None,
                                         grid_step=None,
                                         symmetry_flags=None,
                                         mandatory_factors=None,
                                         max_prime=5,
                                         assert_shannon_sampling=True,
                                         f_000=None):
    # Based on local_standard_deviation_map above
    assert self.crystal_symmetry().unit_cell().is_similar_to(
        other.crystal_symmetry().unit_cell())

    complete_set = self.complete_set()
    sphere_reciprocal=get_sphere_reciprocal(
       complete_set=complete_set,radius=radius)
    if d_min is None:
      d_min=self.d_min()

    fft = self.fft_map(
      resolution_factor=resolution_factor,
      d_min=d_min,
      grid_step=grid_step,
      symmetry_flags=symmetry_flags,
      mandatory_factors=mandatory_factors,
      max_prime=max_prime,
      assert_shannon_sampling=assert_shannon_sampling,
      f_000=f_000)
    fft.apply_sigma_scaling()

    other_fft = other.fft_map(
      resolution_factor=resolution_factor,
      d_min=d_min,
      grid_step=grid_step,
      symmetry_flags=symmetry_flags,
      mandatory_factors=mandatory_factors,
      max_prime=max_prime,
      assert_shannon_sampling=assert_shannon_sampling,
      f_000=f_000)
    other_fft.apply_sigma_scaling()

    map_data=fft.real_map_unpadded()
    map_data_mean=map_data.as_1d().min_max_mean().mean
    map_data=map_data-map_data_mean
    other_map_data=other_fft.real_map_unpadded()
    other_map_data_mean=other_map_data.as_1d().min_max_mean().mean
    other_map_data=other_map_data-other_map_data_mean

    # get local overlap. They are normalized and have means of zero, so
    # overlap is similar to correlation coefficient:
    # CC is similar to:  <x1 * x2>   (not exactly as <x1**2> is not constant)

    overlap_map_data = map_data * other_map_data

    temp = complete_set.structure_factors_from_map(overlap_map_data)

    fourier_coeff = complete_set.array(data=temp.data()*sphere_reciprocal)
    fft = fft_map(
      crystal_gridding=self.crystal_gridding(
        d_min=d_min,
        resolution_factor=resolution_factor,
        grid_step=grid_step,
        symmetry_flags=symmetry_flags,
        mandatory_factors=mandatory_factors,
        max_prime=max_prime,
        assert_shannon_sampling=assert_shannon_sampling),
      fourier_coefficients=fourier_coeff).apply_volume_scaling()
    return fft


  def patterson_map(self, resolution_factor=1/3,
                          d_min=None,
                          symmetry_flags=None,
                          mandatory_factors=None,
                          max_prime=5,
                          assert_shannon_sampling=True,
                          f_000=None,
                          sharpening=False,
                          origin_peak_removal=False):
    """
    Calculate an unphased Patterson map.
    """
    f_patt = self.patterson_symmetry()
    return patterson_map(
      crystal_gridding=f_patt.crystal_gridding(
        resolution_factor=resolution_factor,
        d_min=d_min,
        symmetry_flags=symmetry_flags,
        mandatory_factors=mandatory_factors,
        max_prime=max_prime,
        assert_shannon_sampling=assert_shannon_sampling),
      f_patt=f_patt,
      f_000=f_000,
      sharpening=sharpening,
      origin_peak_removal=origin_peak_removal)

  def export_as_shelx_hklf(self,
        file_object=None,
        normalise_if_format_overflow=False,
        full_dynamic_range=False,
        scale_range=None):
    """
    Write reflections to a SHELX-format .hkl file.
    """
    from iotbx.shelx import hklf
    hklf.miller_array_export_as_shelx_hklf(
      miller_array=self,
      file_object=file_object,
      normalise_if_format_overflow=normalise_if_format_overflow,
      full_dynamic_range=full_dynamic_range,
      scale_range=scale_range)

  def export_as_cns_hkl(self,
        file_object,
        file_name=None,
        info=[],
        array_names=None,
        r_free_flags=None):
    """
    Write reflections to a CNS-format file.
    """
    from iotbx.cns.miller_array import export_as_cns_hkl as implementation
    implementation(self,
      file_object=file_object,
      file_name=file_name,
      info=info,
      array_names=array_names,
      r_free_flags=r_free_flags)

  def export_as_scalepack_unmerged(self,
      file_object=None,
      file_name=None,
      batch_numbers=None,
      spindle_flags=None,
      scale_intensities_for_scalepack_merge=False):
    """
    Write data in unmerged scalepack format.

    :param file_object: filehandle-like object
    :param file_name: output file to write
    :param batch_numbers: integer array indicating the batch (image) numbers
                          corresponding to the indices (optional)
    :param spindle_flags: integer array indicating the position of the
                          reflections on the detector (optional)
    """
    from iotbx.scalepack.no_merge_original_index import writer
    writer(i_obs=self,
      file_object=file_object,
      file_name=file_name,
      batch_numbers=batch_numbers,
      spindle_flags=spindle_flags,
      scale_intensities_for_scalepack_merge=
        scale_intensities_for_scalepack_merge)

  def write_mtz(self,
        file_name=None,
        column_root_label=None,
        column_types=None,
        label_decorator=None,
        title=None,
        crystal_name="crystal",
        project_name="project",
        dataset_name="dataset",
        wavelength=None):

    """
     Simple version of write_mtz for a single array, typically map coefficients
    """

    if column_root_label is None:
      if self.info() and self.info().labels:
        column_root_label=self.info().labels[0]
      else:
        column_root_label="F"

    mtz_dataset = self.as_mtz_dataset(
        column_root_label=column_root_label,
        column_types=column_types,
        label_decorator=label_decorator,
        title=title,
        crystal_name=crystal_name,
        project_name=project_name,
        dataset_name=dataset_name,
        wavelength=wavelength)

    mtz_object = mtz_dataset.mtz_object()
    mtz_object.write(file_name = file_name)

  def as_mtz_dataset(self,
        column_root_label,
        column_types=None,
        label_decorator=None,
        title=None,
        crystal_name="crystal",
        project_name="project",
        dataset_name="dataset",
        wavelength=None):
    """
    Generate an iotbx.mtz.dataset object for the array, which can be extended
    with additional arrays and eventually written to an MTZ file.
    """
    import iotbx.mtz
    if (wavelength is None):
      info = self.info()
      if (info is not None):
        wavelength = info.wavelength
    if (wavelength is None):
      wavelength = 1.0
    return iotbx.mtz.miller_array_as_mtz_dataset(self,
      column_root_label=column_root_label,
      column_types=column_types,
      label_decorator=label_decorator,
      title=title,
      crystal_name=crystal_name,
      project_name=project_name,
      dataset_name=dataset_name,
      wavelength=wavelength)

  def as_cif_block(self, array_type):
    # array_type is 'meas' or 'calc'
    import iotbx.cif
    return iotbx.cif.miller_arrays_as_cif_block(self, array_type).cif_block

  def as_cif_simple(self, array_type, out=None, data_name="global"):
    # array_type is 'meas' or 'calc'
    if out is None: out = sys.stdout
    import iotbx.cif
    cif = iotbx.cif.model.cif()
    cif[data_name] = self.as_cif_block(array_type=array_type)
    print(cif, file=out)

  def as_phases_phs(self,
        out,
        scale_amplitudes=True,
        phases=None,
        phases_deg=None,
        figures_of_merit=None):
    """
    Write phases to .phs file.
    """
    import iotbx.phases
    iotbx.phases.miller_array_as_phases_phs(
      self=self,
      out=out,
      scale_amplitudes=scale_amplitudes,
      phases=phases,
      phases_deg=phases_deg,
      figures_of_merit=figures_of_merit)

  def amplitude_normalisations(self, asu_contents, wilson_plot=None):
    """ Overriden version of set.amplitude_normalisation which computes
    the Wilson parameters from the array data if wilson_plot is None. """
    if wilson_plot is None:
      from cctbx import statistics
      f_obs = self.as_amplitude_array()
      f_obs.setup_binner(n_bins=20)
      wilson_plot = statistics.wilson_plot(f_obs, asu_contents)
    return set.amplitude_normalisations(self, asu_contents, wilson_plot)

  def normalised_amplitudes(self,
                            asu_contents,
                            wilson_plot=None):
    return normalised_amplitudes(self, asu_contents, wilson_plot)

  def scale_factor(self, f_calc, weights=None, cutoff_factor=None,
                   use_binning=False):
    """
    The analytical expression for the least squares scale factor.

    K = sum(w * yo * yc) / sum(w * yc^2)

    If the optional cutoff_factor argument is provided, only the reflections
    whose magnitudes are greater than cutoff_factor * max(yo) will be included
    in the calculation.
    """
    if self.data() is None: return None
    assert not use_binning or self.binner() is not None
    if use_binning: assert cutoff_factor is None
    if weights is not None:
      assert weights.size() == self.data().size()
    assert f_calc.is_complex_array()
    assert f_calc.size() == self.data().size()
    if not use_binning:
      if self.data().size() == 0: return None
      obs = self.data()
      if self.is_xray_intensity_array():
        calc = f_calc.norm().data()
      else:
        calc = flex.abs(f_calc.data())
      if cutoff_factor is not None:
        assert cutoff_factor < 1
        sel = obs >= flex.max(self.data()) * cutoff_factor
        obs = obs.select(sel)
        calc = calc.select(sel)
        if weights is not None:
          weights = weights.select(sel)
      if weights is None:
        return flex.sum(obs*calc) / flex.sum(flex.pow2(calc))
      else:
        return flex.sum(weights * obs * calc) \
             / flex.sum(weights * flex.pow2(calc))
    results = []
    for i_bin in self.binner().range_all():
      sel = self.binner().selection(i_bin)
      weights_sel = None
      if weights is not None:
        weights_sel = weights.select(sel)
      results.append(
        self.select(sel).scale_factor(f_calc.select(sel), weights_sel))
    return binned_data(binner=self.binner(), data=results, data_fmt="%7.4f")

  def from_cif(cls, file_object=None, file_path=None, data_block_name=None):
    """
    Class method for building an array from a CIF file (or filehandle).
    Depends on iotbx.cif.
    """
    import iotbx.cif
    from iotbx.cif import builders
    arrays = iotbx.cif.cctbx_data_structures_from_cif(
      file_object=file_object, file_path=file_path,
      data_block_name=data_block_name,
      data_structure_builder=builders.miller_array_builder).miller_arrays
    if data_block_name is not None:
      return arrays[data_block_name]
    else:
      return arrays
  from_cif = classmethod(from_cif)

  def shelxl_extinction_correction(self, x, wavelength):
    """
    Extinction parameter x, where Fc is multiplied by:
      k[1 + 0.001 x Fc^2 wavelength^3 / sin(2theta)]^(-1/4)

    See SHELX-97 manual, page 7-7 for more information.

    Note: The scale factor, k, is not applied nor calculated by
          this function. The scale factor should be calculated
          and applied ***AFTER*** the application of the extinction
          corrections.
    """
    assert self.is_complex_array()
    fc2 = self.as_intensity_array().data()
    sin_2_theta = self.unit_cell().sin_two_theta(self.indices(), wavelength)
    correction = 0.001 * x * fc2 * math.pow(wavelength, 3) / sin_2_theta
    correction += 1
    correction = flex.pow(correction, -1./4)
    return correction

  def apply_shelxl_extinction_correction(self, x, wavelength):
    correction = self.shelxl_extinction_correction(x, wavelength)
    return self.customized_copy(data=self.data() * correction)

  def f_obs_f_calc_fan_outlier_selection(self,
        f_calc,
        offset_low=0.05,
        offset_high=0.10,
        also_return_x_and_y=False):
    """\
      Preconditions (not checked explicitly):
        self is amplitude array,
        f_calc is complex array or amplitude array.
    """
    assert f_calc.indices().all_eq(self.indices())
    if (f_calc.is_complex_array()):
      x = flex.abs(f_calc.data())
    else:
      x = f_calc.data().deep_copy()
    y = self.data().deep_copy()
    if (flex.min(y) < 0):
      return None
    sum_xx = flex.sum_sq(x)
    sum_xy = flex.sum(x * y)
    if (sum_xx == 0):
      return None
    x *= (sum_xy / sum_xx)
    s = max(flex.max(x), flex.max(y))
    if (s == 0):
      return None
    x *= (1/s)
    y *= (1/s)
    m_low = (1-offset_high) / (1-offset_low)
    b_low = -m_low * offset_low
    m_high = 1/m_low
    b_high = offset_low
    result = (
        (y < m_low  * x + b_low)
      | (y > m_high * x + b_high))
    if (also_return_x_and_y):
      return result, x, y
    return result

  def as_xray_observations(self, scale_indices=None, twin_fractions=None,
                           twin_components=None):
    assert self.observation_type() is None or (
           self.is_xray_amplitude_array() or self.is_xray_intensity_array())
    assert self.is_real_array()
    assert self.sigmas() is not None
    from cctbx.xray import observations
    tw_cmps = ()
    if twin_components is not None:
      tw_cmps = twin_components
    if scale_indices is not None: # HKLF 5
      assert scale_indices.size() == self.indices().size()
      assert not (twin_fractions is None or len(twin_fractions) == 0)
      assert not twin_components
      result = observations.observations(
        self.indices(), self.data(), self.sigmas(),
        scale_indices, twin_fractions)
      result.fo_sq = array(
        miller_set=set(
          crystal_symmetry=self,
          indices=result.indices,
          anomalous_flag=self.anomalous_flag()),
        data=result.data,
        sigmas=result.sigmas).set_observation_type(self)
    else: #HKLF 4
      result = observations.observations(
        self.indices(), self.data(), self.sigmas(), tw_cmps)
      result.fo_sq = self
    # synchronise the life-time of the reference objects
    result.ref_twin_fractions = twin_fractions
    result.ref_twin_components = twin_components
    return result

  def french_wilson(self, **kwds):
    """
    Perform French-Wilson treatment of X-ray intensities to estimate the "true"
    intensities, replacing very weak and/or negative values, and takes the
    square root to obtain amplitudes.

    :returns: an array of all-positive X-ray amplitudes
    """
    assert self.is_xray_intensity_array()
    from cctbx import french_wilson
    kwds = dict(kwds)
    kwds['miller_array'] = self
    return french_wilson.french_wilson_scale(**kwds)

  def remove_cone(self, fraction_percent, vertex=(0,0,0), axis_point_1=(0,0,0),
        axis_point_2=(0,0,1), negate=False):
    """
    Remove reflections corresponding to a cone shape in reciprocal space with
    the apex at the origin.  Used to simulate incomplete data due to poor
    alignment of the crystal with the goniometer axis.
    """
    # single cone equation:
    # cos(half_opening_angle)*|R - VERTEX|*|AXIS| = (R-VERTEX,AXIS)
    # where R is any point on cone surface
    # double-cone requires AXIS*(-1)
    import scitbx.matrix
    fm = self.unit_cell().fractionalization_matrix()
    fm = scitbx.matrix.sqr(fm)
    fm = fm.transpose()
    axis = flex.double(
      fm * list(flex.double(axis_point_2)-flex.double(axis_point_1)))
    axis_length = math.sqrt(axis.dot(axis))
    vertex = flex.double(vertex)
    opening_angles = flex.double()
    for point in self.indices():
      point_minus_vertex = (flex.double(point)-vertex)
      point_minus_vertex = flex.double(fm * list(point_minus_vertex))
      point_minus_vertex_length = math.sqrt(
        point_minus_vertex.dot(point_minus_vertex))
      numerator = point_minus_vertex.dot(axis)
      denominator = point_minus_vertex_length*axis_length
      opening_angle_deg_for_point = 0
      if(point_minus_vertex_length>0):
        assert denominator != 0
        ratio = numerator / denominator
        if(abs(1.-abs(ratio))<1.e-3): ratio = 1.0
        opening_angle_deg_for_point = 180/math.pi * math.acos(ratio)
      opening_angles.append(opening_angle_deg_for_point)
    # smaller than 1 step will make selection accuracy higher
    for oa in range(1,180):
      sel = opening_angles<=oa
      if(100.*sel.count(True)/sel.size() > fraction_percent): break
    if(negate): return self.select(selection = sel)
    return self.select(selection = ~sel)

  def ellipsoidal_resolutions_and_indices_by_sigma(self, sigma_cutoff=3):
    if(self.sigmas() is None): return None
    sorted = self.sort(reverse=True)
    h_cut,k_cut,l_cut = None,None,None
    for mi, f, s, d in zip(sorted.indices(), sorted.data(), sorted.sigmas(),
                        sorted.d_spacings().data()):
      rsv = self.unit_cell().reciprocal_space_vector(mi)
      if(mi[1]==0 and mi[2]==0 and f/s>sigma_cutoff and h_cut is None):
        h_cut = (d, mi[0])
      if(mi[0]==0 and mi[2]==0 and f/s>sigma_cutoff and k_cut is None):
        k_cut = (d, mi[1])
      if(mi[0]==0 and mi[1]==0 and f/s>sigma_cutoff and l_cut is None):
        l_cut = (d, mi[2])
      if([h_cut,k_cut,l_cut].count(None)==0): break
    if([h_cut,k_cut,l_cut].count(None)>0 or
       [h_cut[1],k_cut[1],l_cut[1]].count(0)>0):
      min_mi, max_mi = self.min_max_indices()
      def helper(a,b):
        if abs(a)>b: return a
        if abs(a)<b: return b
        if abs(a)==b: return b
      hm = helper(min_mi[0], max_mi[0])
      km = helper(min_mi[1], max_mi[1])
      lm = helper(min_mi[2], max_mi[2])
      dh,dk,dl = self.d_min_along_a_b_c_star()
      if(h_cut is None or h_cut[1]==0): h_cut = (dh,hm)
      if(k_cut is None or k_cut[1]==0): k_cut = (dk,km)
      if(l_cut is None or l_cut[1]==0): l_cut = (dl,lm)
    return (h_cut,k_cut,l_cut)

  def show_mean_data_over_sigma_along_a_b_c_star(self):
    if(self.sigmas() is None): return None
    sorted = self.sort(reverse=True)
    h,k,l = [],[],[]
    for mi, f, s, d in zip(sorted.indices(), sorted.data(), sorted.sigmas(),
                        sorted.d_spacings().data()):
      data_over_sigma = f/s
      if(mi[1]==0 and mi[2]==0): h.append((d, mi[0], data_over_sigma))
      if(mi[0]==0 and mi[2]==0): k.append((d, mi[1], data_over_sigma))
      if(mi[0]==0 and mi[1]==0): l.append((d, mi[2], data_over_sigma))
    print("a*                      b*                    c*")
    print("d         h   F/sigma   d        k  F/sigma   d        l  F/sigma")
    for i in range( max(len(h),max(len(k),len(l))) ):
      blanc = " "*21
      try: ast = "%7.3f %4d %8.3f"%h[i]
      except Exception: ast = blanc
      try: bst = "%7.3f %4d %8.3f"%k[i]
      except Exception:
        if(len(ast.strip())==0): bst = blanc
        else: bst = blanc
      try: cst = "%7.3f %4d %8.3f"%l[i]
      except Exception: cst = ""
      print(ast,bst,cst)

  def ellipsoidal_truncation_by_sigma(self, sigma_cutoff=3):
    h_cut,k_cut,l_cut = self.ellipsoidal_resolutions_and_indices_by_sigma(
      sigma_cutoff = sigma_cutoff)
    rp = self.unit_cell().reciprocal_parameters()
    ehm = abs(h_cut[1]*rp[0])
    ekm = abs(k_cut[1]*rp[1])
    elm = abs(l_cut[1]*rp[2])
    if([h_cut,k_cut,l_cut].count(None)>0): return self.deep_copy()
    selection = flex.bool(self.indices().size(), False)
    #selection = flex.bool(self.indices().size(), True)
    data = self.data()
    sigmas = self.sigmas()
    for i_mi, mi in enumerate(self.indices()):
      rsv = self.unit_cell().reciprocal_space_vector(mi)
      r = math.sqrt((rsv[0]/ehm)**2 + (rsv[1]/ekm)**2 + (rsv[2]/elm)**2)
      if(r<=1): selection[i_mi] = True
      #if(r>1 and data[i_mi]/sigmas[i_mi]<sigma_cutoff): selection[i_mi] = False
    return self.select(selection=selection)

  def permute_d_range(self, d_max, d_min):
    """
    Randomly shuffle reflections within a given resolution range.  Used for
    control refinements to validate the information content of a dataset.
    """
    d_spacings = self.d_spacings().data()
    all_isel = flex.bool(d_spacings.size(), True).iselection()
    range_selection = (d_spacings <= d_max) & (d_spacings >= d_min)
    range_isel = range_selection.iselection()
    perm = flex.random_permutation(range_isel.size())
    range_isel_permuted = range_isel.select(perm)
    all_isel.set_selected(range_selection, range_isel_permuted)
    data = self.data().select(all_isel)
    sigmas = None
    if (self.sigmas() is not None):
      sigmas = self.sigmas().select(all_isel)
    return self.customized_copy(data=data, sigmas=sigmas)

  def is_unmerged_intensity_array(self):
    """
    Determine whether the array contains unmerged experimental observations
    or not.  In some files only the centric reflections will appear to be
    unmerged, so we specifically check the acentrics (if present).
    """
    if (not self.is_xray_intensity_array()) : return False
    centric_flags = self.centric_flags().data()
    centrics = self.select(centric_flags)
    acentric_flags = ~centric_flags
    if (acentric_flags.count(True) == 0):
      return (not centrics.is_unique_set_under_symmetry())
    acentrics = self.select(acentric_flags)
    return (not acentrics.is_unique_set_under_symmetry())

  # this is tested as part of phenix.merging_statistics (note that the exact
  # values are not reproducible)
  def cc_one_half(self, use_binning=False, n_trials=1, anomalous_flag=False,
                   return_n_refl=False):
    """
    Calculate the correlation between two randomly assigned pools of unmerged
    data ("CC 1/2").  If desired the mean over multiple trials can be taken.
    See Karplus PA & Diederichs K (2012) Science 336:1030-3 for motivation.
    This method assumes that the reflections still have the original indices
    and maps them to the ASU first; the underlying compute_cc_one_half
    function skips this method.
    """
    assert self.is_xray_intensity_array()
    if (not use_binning):
      tmp_array = self.customized_copy(
        anomalous_flag=anomalous_flag).map_to_asu()
      tmp_array = tmp_array.sort("packed_indices")
      return compute_cc_one_half(tmp_array, n_trials=n_trials,
                                 return_n_refl=return_n_refl)
    assert self.binner() is not None
    data = []
    for i_bin in self.binner().range_all():
      sel = self.binner().selection(i_bin)
      bin_array = self.select(sel)
      if (bin_array.size() == 0):
        data.append(None)
      else :
        data.append(bin_array.cc_one_half(
          n_trials=n_trials, return_n_refl=return_n_refl))
    return binned_data(binner=self.binner(), data=data, data_fmt="%6.3f")

  def cc_one_half_sigma_tau(self, use_binning=False, return_n_refl=False):
    """
    Calculation of CC1/2 by the 'sigma-tau' method, avoiding the random
    assignment into half-datasets of the above method.
    See Assmann et al., J. Appl. Cryst. (2016). 49, 1021–1028.

    var_y is the variange of the average intensities across the unique
    reflections of a resolution shell.
    var_e is the average variance of the observations contributing to the
    merged intensities
    """
    assert self.is_xray_intensity_array()
    if (not use_binning):
      # set the sigmas to 1, and calculate the mean intensities and internal variances
      intensities_copy = self.customized_copy(
        sigmas=flex.double(self.size(), 1))
      merging_internal = intensities_copy.merge_equivalents(
        use_internal_variance=True)
      merged = merging_internal.array().select(
        merging_internal.redundancies().data() > 1
      )
      if merged.size() <= 1:
        cc_one_half = 0
      else:
        internal_variances = flex.pow2(merged.sigmas())
        mav = flex.mean_and_variance(merged.data())
        var_y = mav.unweighted_sample_variance()
        var_e = 2 * flex.mean(internal_variances)
        cc_one_half = (var_y - 0.5 * var_e)/(var_y + 0.5 * var_e)
      if return_n_refl:
        return cc_one_half, merged.size()
      return cc_one_half
    assert self.binner() is not None
    data = []
    for i_bin in self.binner().range_all():
      sel = self.binner().selection(i_bin)
      bin_array = self.select(sel)
      if (bin_array.size() == 0):
        data.append(None)
      else :
        data.append(bin_array.cc_one_half_sigma_tau(return_n_refl=return_n_refl))
    return binned_data(binner=self.binner(), data=data, data_fmt="%6.3f")

  def half_dataset_anomalous_correlation(self, use_binning=False, return_n_pairs=False, return_split_datasets=False):
    """
    Calculate the correlation of the anomalous differences of two randomly
    assigned half-datasets (starting from unmerged data).
    """
    assert self.is_xray_intensity_array()
    tmp_array = self.customized_copy(anomalous_flag=True).map_to_asu()
    tmp_array = tmp_array.sort("packed_indices")
    if (not use_binning):
      split_datasets = split_unmerged(
        unmerged_indices=tmp_array.indices(),
        unmerged_data=tmp_array.data(),
        unmerged_sigmas=tmp_array.sigmas(),
        weighted=False)
      base_set = set(
        crystal_symmetry=self,
        indices=split_datasets.indices,
        anomalous_flag=True)
      assert base_set.is_unique_set_under_symmetry()
      array1 = array(
        miller_set=base_set,
        data=split_datasets.data_1)
      dano1 = array1.anomalous_differences()
      array2 = array(
        miller_set=base_set,
        data=split_datasets.data_2)
      dano2 = array2.anomalous_differences()
      assert dano1.indices().all_eq(dano2.indices())
      if return_split_datasets:
        return array1,array2
      if return_n_pairs:
        return dano1.correlation(other=dano2, use_binning=False).coefficient(), dano1.size()
      return dano1.correlation(other=dano2, use_binning=False).coefficient()
    assert self.binner() is not None
    tmp_array.use_binning_of(other=self)
    data = []
    for i_bin in tmp_array.binner().range_all():
      sel = tmp_array.binner().selection(i_bin)
      bin_array = tmp_array.select(sel)
      if (bin_array.size() == 0):
        data.append(None)
      else :
        data.append(bin_array.half_dataset_anomalous_correlation())
    return binned_data(binner=tmp_array.binner(), data=data, data_fmt="%6.3f")

  def cc_anom(self, *args, **kwds):
    """
    Alias for array.half_dataset_anomalous_correlation()
    """
    return self.half_dataset_anomalous_correlation(*args, **kwds)

  def r_anom(self):
    """Calculate R_anom, which measures the agreement between Friedel mates.
    Unlike CC_anom and various other R-factors (such as R_pim, which it is
    usually compared to), this requires merged data.

    .. math::
      R_{anom} = \\dfrac{\\sum_{hkl}{|I_{hkl} - I_{-h,-k,-l}|}}{\\sum_{hkl}{\\left \\langle I_{hkl} \\right \\rangle}}
    """
    assert self.is_xray_intensity_array()
    tmp_array = self.customized_copy(
      anomalous_flag=True).map_to_asu()
    if (not tmp_array.is_unique_set_under_symmetry()):
      tmp_array = tmp_array.merge_equivalents().array()
    d_ano = tmp_array.anomalous_differences()
    # XXX this appears to be consistent with the published descriptions, but
    # I need to confirm that this is what other programs do too
    i_mean = tmp_array.average_bijvoet_mates().common_set(other=d_ano)
    numerator = flex.sum(flex.abs(d_ano.data()))
    denominator = flex.sum(flex.abs(i_mean.data()))
    assert (denominator > 0)
    return numerator / denominator

  def twin_data(self, twin_law, alpha):
    """
    Apply a twin law to the data, returning an array of the same original type.

    :params twin_law: a valid twin law expressed as h,k,l operations
    :params alpha: predicted twin fraction (0 to 0.5)
    :returns: a new array with synthetically twinned data
    """
    assert (alpha is not None) and (0.0 <= alpha <= 0.5)
    assert (twin_law is not None)
    tmp_array = self.map_to_asu()
    if (tmp_array.is_xray_amplitude_array()):
      tmp_array = tmp_array.f_as_f_sq()
    assert tmp_array.is_xray_intensity_array()
    twin_law = sgtbx.rt_mx(twin_law, r_den=24, t_den=288)
    if twin_law.r().determinant() != 1:
      raise Sorry(
        "The determinant of the provided twin law is not equal to unity")
    cb_op = sgtbx.change_of_basis_op(twin_law)
    new_array = tmp_array.change_basis( cb_op ).map_to_asu()
    xa, xb = tmp_array.common_sets(other=new_array,
      assert_is_similar_symmetry=False)
    new_data = (1.0-alpha)*xa.data() + alpha*xb.data()
    new_sigmas = new_data / 100.0 # FIXME this seems wrong...
    twinned = xa.customized_copy(data=new_data,
      sigmas=new_sigmas).set_observation_type_xray_intensity()
    if (self.is_xray_amplitude_array()):
      return twinned.f_sq_as_f()
    return twinned

  def detwin_data(self, twin_law, alpha):
    """
    Detwin data using a known twin fraction, returning an array with the same
    original data type.

    :params twin_law: a valid twin law expressed as h,k,l operations
    :params alpha: predicted twin fraction (0 to 0.5)
    :returns: a new array with detwinned data
    """
    assert (alpha is not None) and (0.0 <= alpha <= 0.5)
    assert (twin_law is not None)
    tmp_array = self.map_to_asu()
    if (tmp_array.is_xray_amplitude_array()):
      tmp_array = tmp_array.f_as_f_sq()
    assert tmp_array.is_xray_intensity_array()
    twin_law = sgtbx.rt_mx(twin_law, r_den=24, t_den=288)
    if twin_law.r().determinant() != 1:
      raise Sorry(
        "The determinant of the provided twin law is not equal to unity")
    cb_op = sgtbx.change_of_basis_op(twin_law)
    new_array = tmp_array.change_basis( cb_op ).map_to_asu()
    # calling common_sets() automatically reorders the indices to be the same
    # between the two arrays, avoiding any further selections
    tmp_array, new_array = tmp_array.common_sets(other=new_array,
      assert_is_similar_symmetry=False)
    assert (tmp_array.size() == new_array.size())
    # adapted from mmtbx/scaling/twinning.h, but the use of common_sets()
    # and other boosted methods simplifies this greatly
    i_old1 = tmp_array.data()
    i_old2 = new_array.data()
    s_old1 = tmp_array.sigmas()
    s_old2 = new_array.sigmas()
    new_data = ((1.0 - alpha)*i_old1 - alpha*i_old2) / (1 - 2.0*alpha)
    new_sigmas = None
    tmp_mult = math.sqrt( 1-2*alpha +2*alpha*alpha)/(1-2.0*alpha)
    if (s_old1 is not None):
      new_sigmas = tmp_mult * flex.sqrt((flex.pow(s_old1,2) + s_old1*s_old2)/2)
    detwinned = tmp_array.customized_copy(
      data=new_data,
      sigmas=new_sigmas).common_set(other=self)
    if (self.is_xray_amplitude_array()):
      return detwinned.f_sq_as_f()
    return detwinned

  # TODO separate test - currently tested implicitly as part of change_symmetry
  def apply_change_of_basis(self,
        change_of_basis,
        eliminate_invalid_indices=True,
        out=None):
    """
    Encapsulates a variety of reindexing operations, including handling for a
    variety of corner cases.

    :param change_of_basis: Python str for change-of-basis operator
    :param eliminate_invalid_indices: remove reflections with non-integral
      indices
    :returns: new Miller array
    """
    if (out is None):
      out = sys.stdout
    miller_array = self
    print("Change of basis:", file=out)
    if   (change_of_basis == "to_reference_setting"):
      cb_op = miller_array.change_of_basis_op_to_reference_setting()
    elif (change_of_basis == "to_primitive_setting"):
      cb_op = miller_array.change_of_basis_op_to_primitive_setting()
    elif (change_of_basis == "to_niggli_cell"):
      cb_op = miller_array.change_of_basis_op_to_niggli_cell()
    elif (change_of_basis == "to_inverse_hand"):
      cb_op = miller_array.change_of_basis_op_to_inverse_hand()
    else:
      try :
        cb_op = sgtbx.change_of_basis_op(change_of_basis)
      except ValueError as e :
        raise Sorry(("The change-of-basis operator '%s' is invalid "+
          "(original error: %s)") % (change_of_basis, str(e)))
    if (cb_op.c_inv().t().is_zero()):
      print("  Change of basis operator in both h,k,l and x,y,z notation:", file=out)
      print("   ", cb_op.as_hkl(), file=out)
    else:
      print("  Change of basis operator in x,y,z notation:", file=out)
    print("    %s [Inverse: %s]" % (cb_op.as_xyz(),
      cb_op.inverse().as_xyz()), file=out)
    d = cb_op.c().r().determinant()
    print("  Determinant:", d, file=out)
    if (d < 0 and change_of_basis != "to_inverse_hand"):
      print("  **************************************************************", file=out)
      print("  W A R N I N G: This change of basis operator changes the hand!", file=out)
      print("  **************************************************************", file=out)
    if(eliminate_invalid_indices):
      sel = cb_op.apply_results_in_non_integral_indices(
        miller_indices=miller_array.indices())
      toss = flex.bool(miller_array.indices().size(),sel)
      keep = ~toss
      keep_array = miller_array.select(keep)
      toss_array = miller_array.select(toss)
      print("  Mean value for kept reflections:", \
        flex.mean(keep_array.data()), file=out)
      if (len(toss_array.data()) > 0):
        print("  Mean value for invalid reflections:", \
          flex.mean(toss_array.data()), file=out)
      miller_array=keep_array
    processed_array = miller_array.change_basis(cb_op=cb_op)
    print("  Crystal symmetry after change of basis:", file=out)
    crystal.symmetry.show_summary(processed_array, prefix="    ", f=out)
    return processed_array, cb_op

  def change_symmetry(self,
      space_group_symbol=None,
      space_group_info=None,
      volume_warning_threshold=0.001,
      expand_to_p1_if_necessary=True,
      remove_systematic_absences=True,
      merge_non_unique=True,
      log=None):
    """
    Encapsulates all operations required to convert the original data to a
    different symmetry (e.g. as suggested by Xtriage).  This includes
    reindexing and adjusting the unit cell parameters if necessary, and
    expansion to P1 (for moving to lower symmetry) or merging equivalents.

    :param space_group_symbol: Python str for space group symbol (any format)
    :param space_group_info: Pre-defined sgtbx.space_group_info object
    :param volume_warning_threshold: Cutoff for relative change in unit cell
      volume beyond which a warning is issued.
    :param expand_to_p1_if_necessary: When moving to lower symmetry, expand the
      data to P1 first.
    :param remove_systematic_absences: eliminate reflections that are
      systematically absent in the new symmetry.
    :param merge_non_unique: merge reflections that are no longer symmetry-
      unique under the new symmetry.
    :param log: filehandle-like object
    :returns: Miller array in the new symmetry
    """
    if (log is None):
      log = sys.stdout
    assert [space_group_symbol,space_group_info].count(None) == 1
    miller_array = self
    symm = miller_array.crystal_symmetry()
    space_group_old = symm.space_group()
    print("Current symmetry:", file=log)
    symm.show_summary(f=log, prefix="  ")
    # change to Niggli cell
    miller_array = miller_array.niggli_cell()
    symm = miller_array.crystal_symmetry()
    print("Niggli cell symmetry:", file=log)
    symm.show_summary(f=log, prefix="  ")
    if (space_group_info is None):
      space_group_info = sgtbx.space_group_info(space_group_symbol)
    space_group_new = space_group_info.group()
    if (space_group_new.n_smx() < space_group_old.n_smx()):
      if expand_to_p1_if_necessary :
        print("Changing to lower symmetry, expanding to P1 first", file=log)
        miller_array = miller_array.expand_to_p1()
      else :
        warnings.warn("This operation will result in incomplete data without "+
          "symmetry expansion!")
    unit_cell = symm.unit_cell()
    number = space_group_info.type().number()
    # reindex automatically if new lattice is P3 or P6 and angles are ~90,90,60
    # but only if the reference setting is requested!
    if (143 <= number < 195) and space_group_info.is_reference_setting():
      cb_op = sgtbx.change_of_basis_op("a,-b,-c")
      unit_cell_new = unit_cell.change_basis(cb_op)
      if (unit_cell_new.parameters()[-1] > unit_cell.parameters()[-1]):
        print("Reindexing with a,-b,-c", file=log)
        miller_array = miller_array.change_basis(cb_op)
        symm = miller_array.crystal_symmetry()
        unit_cell = symm.unit_cell()
    if (not space_group_info.group().is_compatible_unit_cell(unit_cell)):
      unit_cell_old = unit_cell
      unit_cell = space_group_info.group().average_unit_cell(unit_cell_old)
      print("Coercing unit cell into parameters compatible with %s" % \
        space_group_info, file=log)
      print("  Old cell: %s" % str(unit_cell_old.parameters()), file=log)
      print("  New cell: %s" % str(unit_cell.parameters()), file=log)
      volume_start = unit_cell_old.volume()
      volume_new = unit_cell.volume()
      volume_change_fraction = abs(volume_new - volume_start) / volume_new
      if (volume_change_fraction > volume_warning_threshold):
        warnings.warn("This operation will change the unit cell volume by "+
          "more than %.1f%%." % (volume_change_fraction*100), UserWarning)
    symm_new = crystal.symmetry(
      unit_cell=unit_cell,
      space_group_info=space_group_info)
    miller_array = miller_array.customized_copy(crystal_symmetry=symm_new)
    miller_array, cb_op = miller_array.apply_change_of_basis(
      change_of_basis="to_reference_setting",
      eliminate_invalid_indices=True,
      out=log)
    if merge_non_unique and (not miller_array.is_unique_set_under_symmetry()):
      miller_array = miller_array.merge_equivalents().array()
    if remove_systematic_absences :
      ma_old = miller_array.deep_copy()
      miller_array = miller_array.remove_systematic_absences()
      ls = ma_old.lone_set(other=miller_array)
    print("New Miller array:", file=log)
    miller_array.show_summary(f=log, prefix="  ")
    return miller_array

  def show_all_possible_systematic_absences(self, out=sys.stdout, prefix=""):
    """
    For each possible space group sharing the same basic intensity symmetry,
    show a list of possible systematically absent reflections and corresponding
    I/sigmaI.  Note that if the data have already been processed in a specific
    space group rather than the basic point group, for example P212121 instead
    of P222, all systematically absent reflections are likely to have been
    removed already.

    :returns: a systematic_absences_info object
    """
    return systematic_absences_info(self).show(out=out, prefix=prefix)

  #---------------------------------------------------------------------
  # Xtriage extensions - tested in mmtbx/scaling/tst_xtriage_twin_analyses.py
  def analyze_intensity_statistics(self, d_min=2.5,
    completeness_as_non_anomalous=None,  log=None):
    """
    Detect translational pseudosymmetry and twinning, using methods in
    Xtriage.  Returns a mmtbx.scaling.twin_analyses.twin_law_interpretation
    object.  (Requires mmtbx to be configured to be functional.)
    """
    import libtbx.load_env
    if (not libtbx.env.has_module("mmtbx")):
      raise ImportError("mmtbx is required for this functionality.")
    from mmtbx.scaling import twin_analyses as twin_analyses
    return twin_analyses.analyze_intensity_statistics(
      self=self,
      d_min=d_min,
      completeness_as_non_anomalous=completeness_as_non_anomalous,
      log=log)

  def has_twinning(self, d_min=2.5):
    """
    Convenience method for identifying twinned data.  Note that this is
    hugely inefficient if any other Xtriage analyses are planned, since it
    discards the other results.  Requires mmtbx.
    """
    return self.analyze_intensity_statistics(d_min=d_min).has_twinning()

  def average_neighbors(self, layers=1, include_origin=False,
      offset_list=None, average_with_cc=None):
    # Return array with values equal to average of values at neighboring indices
    # layers=1 means 26 or 27 neighboring points.
    # layers=0 means 6 or 7 closest points
    if average_with_cc:
      assert type(self.data()[0])==type((1+1j))  # must be complex

    sum_array=None
    sum_n_array=None
    if not offset_list:
      offset_list=get_offset_list(layers=layers,include_origin=include_origin)

    for offset in offset_list:
      offset_array=offset_indices(self,offset=offset)
      if average_with_cc:
        offset_array_matching, self_matching = offset_array.common_sets(self)
        offset_array=self.customized_copy(
           indices=offset_array_matching.indices(),
           data=offset_array_matching.data())
        self_array=self.customized_copy(
           indices=self_matching.indices(),
           data=self_matching.data())
        weight=self_array.map_correlation(offset_array)
      else:
        weight=1
      if sum_array is None:
        sum_array=offset_array*weight
      else:
        sum_array=sum_array.combine(offset_array,scale=False,
          scale_for_matches=weight)

      count_array=offset_array.customized_copy(
                      data=flex.double(offset_array.size(),abs(weight)))
      if sum_n_array is None:
        sum_n_array=count_array
      else:
        sum_n_array=sum_n_array.combine(count_array,scale=False)
    s=(sum_n_array.data() < 1.e-6)
    sum_n_array.data().set_selected(s,1)
    sum_array=sum_array.customized_copy(
      data=sum_array.data()*(1/sum_n_array.data()))

    # and extract values corresponding to original data
    sum_array_matching, self_matching = sum_array.common_sets(self)
    new_array=self.customized_copy(indices=sum_array_matching.indices(),
       data=sum_array_matching.data())
    return new_array


########################################################################
# END array class

class crystal_symmetry_is_compatible_with_symmetry_from_file:

  def __init__(self, miller_array,
         unit_cell_relative_length_tolerance=0.02,
         unit_cell_absolute_angle_tolerance=3.,
         working_point_group=None):
    self.miller_array = miller_array
    self.unit_cell_is_compatible = True
    self.space_group_is_compatible = True
    info = miller_array.info()
    if (info is None or info.crystal_symmetry_from_file is None): return
    ucf = info.crystal_symmetry_from_file.unit_cell()
    if (ucf is not None):
      uc = miller_array.unit_cell()
      if (uc is not None
          and not uc.is_similar_to(
            other=ucf,
            relative_length_tolerance=unit_cell_relative_length_tolerance,
            absolute_angle_tolerance=unit_cell_absolute_angle_tolerance)):
        self.unit_cell_is_compatible = False
    sgf = info.crystal_symmetry_from_file.space_group()
    if (sgf is not None):
      if (working_point_group is None):
        sg = miller_array.space_group()
        if (sg is not None):
          working_point_group = sg.build_derived_point_group()
      if (working_point_group is not None):
        point_group_from_file = sgf.build_derived_point_group()
        if (point_group_from_file != working_point_group):
          self.space_group_is_compatible = False

  def format_error_message(self, data_description):
    ma = self.miller_array
    what = []
    msg = ["  %s: %s" % (data_description, str(ma.info()))]
    if (not self.unit_cell_is_compatible):
      what.append("unit cell")
      msg.extend([
        "  Unit cell from file: " + str(
          ma.info().crystal_symmetry_from_file.unit_cell()),
        "    Working unit cell: " + str(ma.unit_cell())])
    if (not self.space_group_is_compatible):
      what.append("space group")
      msg.extend([
        "  Space group from file: " + str(
          ma.info().crystal_symmetry_from_file.space_group_info()),
        "    Working space group: " + str(ma.space_group_info())])
    if (len(what) != 0):
      if (len(what) == 2): what = ["crystal symmetry"]
      return "\n".join([
        "Working %s is not compatible with %s" % (what[0], what[0])
        + " from reflection file:"] + msg)
    return None


class normalised_amplitudes(object):
  """ E-values and related statistics """

  def __init__(self, miller_array, asu_contents, wilson_plot=None):
    assert miller_array.is_xray_amplitude_array()
    normalisations = miller_array.amplitude_normalisations(asu_contents,
                                                           wilson_plot)
    e = miller_array.data() / normalisations.data()
    self._array = array(
      miller_set=set(
        crystal_symmetry=miller_array.crystal_symmetry(),
        indices=miller_array.indices()).auto_anomalous(),
      data=e).set_observation_type_xray_amplitude()
    e_sq = flex.pow2(e);
    self._sum_e_sq_minus_1 = flex.sum(flex.abs(e_sq - 1))
    self._n_e_greater_than_2 = (e_sq > 4).count(True)

  def array(self):
    return self._array

  def mean_e_sq_minus_1(self):
    return self._sum_e_sq_minus_1/self._array.size()

  def percent_e_sq_gt_2(self):
    return (100.0 * self._n_e_greater_than_2)/self._array.size()


class merge_equivalents(object):
  """
  Wrapper for merging redundant observations to obtain a symmetry-unique
  array.  This also calculates some useful statistics resulting from the
  merging operation.  Normally this would not be instantiated directly, but
  instead obtained by calling array.merge_equivalents(...).
  """
  def __init__(self, miller_array, algorithm="gaussian",
               incompatible_flags_replacement=None,
               use_internal_variance=True):
    """
    :param miller_array: a non-unique array of experimental data
    :param algorithm: merging method (options are "gaussian" or "shelx")
    """
    assert algorithm in ["gaussian", "shelx"]
    self._r_linear = None
    self._r_square = None
    sigmas = None
    self._r_int = self._r_merge = self._r_meas = self._r_pim = None
    self._inconsistent_equivalents = None
    self.n_incompatible_flags = None
    data_type_str = miller_array.data().__class__.__name__
    merge_type = {
      "bool": ext.merge_equivalents_exact_bool,
      "int": ext.merge_equivalents_exact_int,
      "complex_double": ext.merge_equivalents_complex,
      "hendrickson_lattman": ext.merge_equivalents_hl,
    }.get(data_type_str, None)
    if (merge_type is not None):
      asu_array = miller_array.map_to_asu()
      perm = asu_array.sort_permutation(by_value="packed_indices")
      try :
        if data_type_str in ("bool", "int"):
          merge_ext = merge_type(
            asu_array.indices().select(perm),
            asu_array.data().select(perm),
            incompatible_flags_replacement=incompatible_flags_replacement)
        else:
          merge_ext = merge_type(
            asu_array.indices().select(perm),
            asu_array.data().select(perm))
      except RuntimeError as e :
        if ("merge_equivalents_exact: incompatible" in str(e)):
          raise Sorry(str(e) + " (mismatch between Friedel mates)")
        raise
      sigmas = None
      del asu_array
      if hasattr(merge_ext, "n_incompatible_flags"):
        self.n_incompatible_flags = merge_ext.n_incompatible_flags
    elif (isinstance(miller_array.data(), flex.double) ):
      asu_set = set.map_to_asu(miller_array)
      perm = asu_set.sort_permutation(by_value="packed_indices")
      if (miller_array.sigmas() is not None):
        if algorithm == "gaussian":
          merge_ext = ext.merge_equivalents_obs(
            asu_set.indices().select(perm),
            miller_array.data().select(perm),
            miller_array.sigmas().select(perm),
            use_internal_variance=use_internal_variance)
        elif algorithm == "shelx":
          merge_ext = ext.merge_equivalents_shelx(
            asu_set.indices().select(perm),
            miller_array.data().select(perm),
            miller_array.sigmas().select(perm))
          self._inconsistent_equivalents = merge_ext.inconsistent_equivalents
        else:
          raise RuntimeError("Programming error (should be unreachable).")
        sigmas = merge_ext.sigmas
      else:
        merge_ext = ext.merge_equivalents_real(
          asu_set.indices().select(perm),
          miller_array.data().select(perm))
        sigmas = None
      del asu_set
      self._r_linear = merge_ext.r_linear
      self._r_square = merge_ext.r_square
      self._r_int = merge_ext.r_int
      self._r_merge = merge_ext.r_merge
      self._r_meas = merge_ext.r_meas
      self._r_pim = merge_ext.r_pim
    elif (isinstance(miller_array.data(), flex.std_string) ):
      asu_array = miller_array.map_to_asu()
      perm = asu_array.sort_permutation(by_value="packed_indices")
      merge_ext = ext.merge_equivalents_string(
        asu_array.indices().select(perm),
        miller_array.data().select(perm))
      del asu_array
    else:
      raise RuntimeError(
        "cctbx.miller.merge_equivalents: unsupported array type:\n"
        "  data: %s\n"
        "  sigmas: %s" % (
          repr(miller_array.data()), repr(miller_array.sigmas())))
    self._array = array(
      miller_set=set(
        crystal_symmetry=miller_array,
        indices=merge_ext.indices,
        anomalous_flag=miller_array.anomalous_flag()),
      data=merge_ext.data,
      sigmas=sigmas).set_observation_type(miller_array)
    self._redundancies = merge_ext.redundancies

  def array(self):
    """
    Return the merged Miller array.
    """
    return self._array

  def redundancies(self):
    """
    Return an array representing the redundancy or multiplicity of each
    reflection in the merged array.
    """
    return self._array.array(data=self._redundancies)

  def r_linear(self):
    "R-linear = sum(abs(data - mean(data))) / sum(abs(data))"
    if (self._r_linear is None): return None
    return self._array.array(data=self._r_linear)

  def r_square(self):
    "R-square = sum((data - mean(data))**2) / sum(data**2)"
    if (self._r_square is None): return None
    return self._array.array(data=self._r_square)

  def r_int(self):
    return self._r_int

  def r_merge(self):
    """
    Standard (but flawed) metric of dataset internal consistency.

    .. math::
       R_{merge} = \\dfrac{\\sum_{hkl}{\\sum_{i}{|I_{i}(hkl) - \\left \\langle I_{i}(hkl) \\right \\rangle|}}}{\\sum_{hkl}{\\sum_{i}{I_{i}(hkl)}}}
    """
    return self._r_merge

  def r_meas(self):
    """
    Alternate metric of dataset internal consistency.  Explained in detail in
    Diederichs K & Karplus PA (1997) Nature Structural Biology 4:269-275.

    .. math::
       R_{meas} = \\dfrac{\\sum_{hkl}{ {\\left \\{ N(hkl) / [N(hkl) - 1] \\right \\} }^{1/2} \\times \\sum_{i}{|I_{i}(hkl) - \\left \\langle I_{i}(hkl) \\right \\rangle|}}}{\\sum_{hkl}{\\sum_{i}{I_{i}(hkl)}}}
    """
    return self._r_meas

  def r_pim(self):
    """
    Alternate metric of dataset internal consistency or quality.  Explained in
    detail in Weiss MS (2001) J Appl Cryst 34:130-135.

    .. math::
       R_{meas} = \\dfrac{\\sum_{hkl}{ {\\left \\{ 1 / [N(hkl) - 1] \\right \\} }^{1/2} \\times \\sum_{i}{|I_{i}(hkl) - \\left \\langle I_{i}(hkl) \\right \\rangle|}}}{\\sum_{hkl}{\\sum_{i}{I_{i}(hkl)}}}
    """
    return self._r_pim

  def inconsistent_equivalents(self):
    if self._inconsistent_equivalents != None:
      return self._inconsistent_equivalents
    return 0

  def r_sigma(self):
    return flex.sum(self.array().sigmas()) / flex.sum(self.array().data())

  def show_summary(self, n_bins=10, out=None, prefix=""):
    if (out is None): out = sys.stdout
    redundancies = self.redundancies().as_double()
    redundancies.setup_binner(n_bins=n_bins)
    red_mean = redundancies.mean(use_binning=True)
    selection = self.redundancies().data() > 1
    r_linear = self.r_linear()
    if (r_linear is not None):
      r_linear = r_linear.select(selection)
      r_linear.use_binning_of(redundancies)
      r_l_mean = r_linear.mean(use_binning=True)
    r_square = self.r_square()
    if (r_square is not None):
      r_square = r_square.select(selection)
      r_square.use_binning_of(redundancies)
      r_s_mean = r_square.mean(use_binning=True)
    fields = ["", "Min", "Max", "Mean"]
    if (r_linear is None): fields.append("")
    else: fields.append("R-linear")
    if (r_square is None): fields.append("")
    else: fields.append("R-square")
    lines = [fields]
    max_lengths = [len(field) for field in lines[0]]
    for i_bin in red_mean.binner.range_all():
      fields = [red_mean.binner.bin_legend(i_bin=i_bin, show_counts=False)]
      sel = red_mean.binner.selection(i_bin)
      r = self.redundancies().select(sel).data()
      if (r.size() == 0):
        fields.extend(["", ""])
      else:
        fields.append("%d" % flex.min(r))
        fields.append("%d" % flex.max(r))
      if (red_mean.data[i_bin] is None):
        fields.append("")
      else:
        fields.append("%.3f" % red_mean.data[i_bin])
      if (r_linear is None or r_l_mean.data[i_bin] is None):
        fields.append("")
      else:
        fields.append("%.4f" % r_l_mean.data[i_bin])
      if (r_square is None or r_s_mean.data[i_bin] is None):
        fields.append("")
      else:
        fields.append("%.4f" % r_s_mean.data[i_bin])
      lines.append(fields)
      max_lengths = [max(max_len,len(field))
        for max_len,field in zip(max_lengths, fields)]
    if (r_linear is not None):
      print(prefix+self.r_linear.__doc__, file=out)
    if (r_square is not None):
      print(prefix+self.r_square.__doc__, file=out)
    if (r_linear is not None or r_square is not None):
      print(prefix+"In these sums single measurements are excluded.", file=out)
    n = flex.sum(flex.int(max_lengths[1:4]))+4
    fmt = "%%%ds  %%%ds  %%%ds  %%%ds" % tuple(
      [max_lengths[0], n] + max_lengths[4:])
    fields = ["", "Redundancy"+" "*((n-10+1)//2)]
    for r in [r_linear, r_square]:
      if (r is None): fields.append("")
      else: fields.append("Mean  ")
    print(prefix + (fmt % tuple(fields)).rstrip(), file=out)
    fmt = "%%%ds  %%%ds  %%%ds  %%%ds  %%%ds  %%%ds" % tuple(max_lengths)
    for fields in lines:
      print(prefix + (fmt % tuple(fields)).rstrip(), file=out)

class fft_map(maptbx.crystal_gridding):
  """
  Container for an FFT from reciprocal space (complex double) into real space.
  Normally this is obtained by calling array.fft_map(...), not instantiated
  directly outside this module.  If the input array is anomalous, the
  resulting map will be a flex.complex_double (with grid accessor), otherwise
  it will be a flex.double.
  """
  def __init__(self, crystal_gridding, fourier_coefficients, f_000=None):
    maptbx.crystal_gridding._copy_constructor(self, crystal_gridding)
    assert fourier_coefficients.anomalous_flag() in (False, True)
    assert fourier_coefficients.unit_cell().is_similar_to(self.unit_cell())
    assert fourier_coefficients.space_group() == self.space_group()
    assert isinstance(fourier_coefficients.data(), flex.complex_double)
    self._anomalous_flag = fourier_coefficients.anomalous_flag()
    if (not self.anomalous_flag()):
      rfft = fftpack.real_to_complex_3d(self.n_real())
      n_complex = rfft.n_complex()
    else:
      cfft = fftpack.complex_to_complex_3d(self.n_real())
      n_complex = cfft.n()
    map = maptbx.structure_factors.to_map(
      space_group=self.space_group(),
      anomalous_flag=self.anomalous_flag(),
      miller_indices=fourier_coefficients.indices(),
      structure_factors=fourier_coefficients.data(),
      n_real=self.n_real(),
      map_grid=flex.grid(n_complex),
      conjugate_flag=True)
    if (f_000 is not None):
      assert map.complex_map()[0] == 0j
      map.complex_map()[0] = complex(f_000)
    self._real_map_accessed = False
    if (not self.anomalous_flag()):
      self._real_map = rfft.backward(map.complex_map())
    else:
      self._complex_map = cfft.backward(map.complex_map())

  def anomalous_flag(self):
    return self._anomalous_flag

  def real_map(self, direct_access=True):
    """
    Extract the real component of the FFT'd map.

    :returns: a flex.double object with grid accessor.
    """
    if (not self.anomalous_flag()):
      assert ((self._real_map.is_padded()) or (not direct_access))
      if (direct_access):
        self._real_map_accessed = True
      return self._real_map
    else:
      return flex.real(self._complex_map)

  def as_map_manager(self,in_place=True):
    '''
     Create a map_manager object from real_map_unpadded version of this map
    '''
    map_data=self.real_map_unpadded(in_place=in_place)
    from iotbx.map_manager import map_manager
    return map_manager(map_data=map_data,
      unit_cell_crystal_symmetry=self.crystal_symmetry(),
      unit_cell_grid=map_data.all(),
      wrapping=True)

  def real_map_unpadded(self, in_place=True):
    """
    Extract the real component of the FFT'd map, removing any padding required
    for the FFT grid.

    :returns: a flex.double object with grid accessor.
    """
    if (in_place):
      assert (not self._real_map_accessed)
    result = self.real_map(direct_access=False)
    if (not result.is_padded()): return result
    elif (in_place):
      maptbx.unpad_in_place(map=result)
      return result
    else :
      return maptbx.copy(result, flex.grid(result.focus()))

  def complex_map(self):
    assert self.anomalous_flag()
    return self._complex_map

  def statistics(self):
    return maptbx.statistics(self.real_map(direct_access=False))

  def apply_scaling(self, scale):
    if (not self.anomalous_flag()):
      self._real_map *= scale
    else:
      self._complex_map *= scale
    return self

  def apply_fourier_scaling(self):
    return self.apply_scaling(scale=1/matrix.col(self.n_real()).product())

  def apply_volume_scaling(self):
    """
    Volume-scale the map values in place.
    """
    return self.apply_scaling(scale=1/self.unit_cell().volume())

  def apply_sigma_scaling(self):
    """
    Sigma-scale the map values in place.
    """
    statistics = self.statistics()
    if (statistics.sigma() == 0):
      return self
    scale = 1 / statistics.sigma()
    if (self.anomalous_flag()):
      scale = complex(scale)
    return self.apply_scaling(scale=scale)

  def peak_search(self, parameters=None, verify_symmetry=True):
    return self.tags().peak_search(
      parameters=parameters,
      map=self.real_map(direct_access=False),
      verify_symmetry=verify_symmetry)

  def as_ccp4_map(self,
                   file_name,
                   gridding_first=None,
                   gridding_last=None,
                   labels=["Values outside boundaries are wrapped inside",
                           "fft_map from Phenix"]):
    """
    Write the real component of the map to a CCP4-format file.
    """
    from iotbx import mrcfile
    map_data = self.real_map(direct_access=False)
    if gridding_first is None :
      gridding_first = (0,0,0)
    if gridding_last is None :
      gridding_last = tuple(self.n_real())
      # only write out the exact unit cell, without padding
      if (gridding_first == (0,0,0)):
        gridding_last = tuple([ (n-1) for n in gridding_last ])
    assert (len(labels) <= 10)
    mrcfile.write_ccp4_map(file_name=file_name,
      unit_cell=self.unit_cell(),
      space_group=self.space_group(),
      gridding_first=gridding_first,
      gridding_last=gridding_last,
      map_data=map_data,
      labels=flex.std_string(labels))

  def as_dsn6_map(self,
      file_name,
      gridding_first=None,
      gridding_last=None):
    """
    Write the real component of the map to a DSN6-format file.
    """
    from iotbx import dsn6
    map_data = self.real_map(direct_access=False)
    if gridding_first is None :
      gridding_first = (0,0,0)
    if gridding_last is None :
      gridding_last = tuple(self.n_real())
      # only write out the exact unit cell, without padding
      if (gridding_first == (0,0,0)):
        gridding_last = tuple([ (n-1) for n in gridding_last ])
    dsn6.write_dsn6_map(file_name=file_name,
      unit_cell=self.unit_cell(),
      gridding_first=gridding_first,
      gridding_last=gridding_last,
      map_data=map_data)

def get_sphere_reciprocal(complete_set=None,radius=None):
  stol = flex.sqrt(complete_set.sin_theta_over_lambda_sq().data())
  w = 4 * stol * math.pi * radius
  sphere_reciprocal = 3 * (flex.sin(w) - w * flex.cos(w))/flex.pow(w, 3)
  return sphere_reciprocal


def patterson_map(crystal_gridding, f_patt, f_000=None,
                  sharpening=False,
                  origin_peak_removal=False):
  assert f_patt.is_patterson_symmetry()
  if (sharpening):
    f_patt.setup_binner(auto_binning=True)
    f_patt = f_patt.quasi_normalize_structure_factors()
  i_patt = f_patt.f_as_f_sq()
  if (origin_peak_removal):
    i_patt.setup_binner(auto_binning=True)
    i_patt = i_patt.remove_patterson_origin_peak()
  i_patt = array(
    i_patt, data=i_patt.data() * flex.complex_double(i_patt.data().size(), 1))
  if (f_000 is not None):
    f_000 = f_000 * f_000
  return fft_map(crystal_gridding, i_patt, f_000)

def structure_factor_box_from_map(crystal_symmetry, map=None, n_real=None,
                                  anomalous_flag=False, include_000=False,
                                  f_000=None, d_min=None):
  #assert [map, n_real].count(None) in [0,2]
  if(map    is not None): assert n_real is None
  if(n_real is not None): assert map is None
  if(n_real is None):
    n_real = map.focus()
  max_index = [(i-1)//2 for i in n_real]
  complete_set = build_set(
    crystal_symmetry = crystal_symmetry,
    anomalous_flag   = anomalous_flag,
    max_index        = max_index)
  if(d_min is not None):
    complete_set = complete_set.resolution_filter(d_min=d_min)
  if(include_000 or f_000 is not None):
    indices = complete_set.indices()
    indices.append((0,0,0))
    complete_set = complete_set.customized_copy(indices = indices)
  if(map is None): return complete_set
  else:
    return complete_set.structure_factors_from_map(
      map            = map,
      use_scale      = True,
      anomalous_flag = anomalous_flag,
      use_sg         = False)

# this is tested as part of phenix.merging_statistics (note that the exact
# values are not reproducible)
def compute_cc_one_half(unmerged, n_trials=1, return_n_refl=False):
  """
  Implementation of array.cc_one_half, assuming that the reflections are
  already in the ASU.  Because the implementation uses random numbers, the
  function has the option to calculate the mean over multiple trials.
  """
  cc_all = []
  unmerged = unmerged.select(unmerged.sigmas() > 0)
  for x in range(n_trials):
    # this will obviously not be very random, but it's close enough for
    # the purpose of sampling different outcomes
    seed = 0
    if (n_trials > 1):
      seed = int(random.random()*10000)
    data_1 = data_2 = None
    split_datasets = split_unmerged(
      unmerged_indices=unmerged.indices(),
      unmerged_data=unmerged.data(),
      unmerged_sigmas=unmerged.sigmas(),
      seed=seed)
    data_1 = split_datasets.data_1
    data_2 = split_datasets.data_2
    cc = flex.linear_correlation(data_1, data_2).coefficient()
    cc_all.append(cc)
  cc_one_half = sum(cc_all) / n_trials
  if return_n_refl:
    return cc_one_half, data_1.size()
  return cc_one_half

class systematic_absences_info(object):
  """
  Container for information about possible systematically absent reflections in
  the array, trying both the current space group and all intensity-equivalent
  groups (i.e. all possible screw axis combinations).  This object would
  normally be instantiated directly from a Miller array, but is self-contained
  to enable saving as part of Xtriage results.

  :param obs: X-ray intensity (preferred) or amplitude array
  """
  def __init__(self, obs, was_filtered=None):
    self.was_filtered = was_filtered
    self.input_amplitudes = False
    assert (obs.sigmas() is not None)
    obs = obs.sort("packed_indices")
    if obs.is_xray_amplitude_array():
      obs = obs.f_as_f_sq()
      self.input_amplitudes = True
    assert obs.is_xray_intensity_array()
    if (not obs.is_unique_set_under_symmetry()):
      obs = obs.merge_equivalents().array()
    if obs.anomalous_flag():
      obs = obs.average_bijvoet_mates()
    self.space_group_info = obs.space_group_info()
    assert (self.space_group_info is not None)
    all_groups = self.space_group_info.reflection_intensity_equivalent_groups()
    point_group = self.space_group_info.group().build_derived_point_group()
    complete_sel = obs.customized_copy(
      space_group_info=point_group.info()).complete_set()
    self.space_group_symbols_and_selections = []
    self.n_possible_max = 0
    self.n_found_max = 0
    for group in all_groups :
      absent_sel = group.is_sys_absent(obs.indices()).iselection()
      all_possible = group.is_sys_absent(complete_sel.indices()).iselection()
      n_possible = len(all_possible)
      if (n_possible > self.n_possible_max):
        self.n_possible_max = n_possible
      if (len(absent_sel) > 0) : # systematic absences found
        if (len(absent_sel) > self.n_found_max):
          self.n_found_max = len(absent_sel)
        absences = obs.select(absent_sel)
        self.space_group_symbols_and_selections.append((group.info(), absences))
      elif (len(all_possible) == 0) : # no possible absences in this SG
        self.space_group_symbols_and_selections.append((group.info(), False))
      else : # absences possible, but not present in array
        self.space_group_symbols_and_selections.append((group.info(), None))

  # FIXME there must be a cleaner way to display this...
  def show(self, out=sys.stdout, prefix=""):
    """
    For each possible space group, show a list of possible systematically
    absent reflections and corresponding I/sigmaI.
    """
    if (self.n_possible_max == 0):
      print("No systematic absences possible in any intensity-equivalent groups.", file=out)
      return self
    if (self.input_amplitudes):
      print("""\
Please note that the input data were amplitudes, which means that weaker
reflections may have been modified by French-Wilson treatment or discarded
altogether, and the original intensities will not be recovered.  For best
results, use intensities as input.
""", file=out)
    for group_info, absences in self.space_group_symbols_and_selections :
      group_note = ""
      if (str(group_info) == str(self.space_group_info)):
        group_note = " (input space group)"
      if (absences == False):
        print(prefix+"%s%s: no systematic absences possible" % \
          (group_info, group_note), file=out)
      elif (absences is None):
        print(prefix+"%s%s: no absences found" % \
          (group_info, group_note), file=out)
      else :
        print(prefix+"%s%s:" % (group_info, group_note), file=out)
        for i_hkl, hkl in enumerate(absences.indices()):
          intensity = absences.data()[i_hkl]
          sigma = absences.sigmas()[i_hkl]
          indices_fmt = "(%4d, %4d, %4d)" % hkl
          if (sigma == 0):
            print(prefix+"  %s: i/sigi = undefined" % indices_fmt, file=out)
          else :
            print(prefix+"  %s: i/sigi = %6.1f" % (indices_fmt,
              intensity/sigma), file=out)
    return self<|MERGE_RESOLUTION|>--- conflicted
+++ resolved
@@ -3871,15 +3871,9 @@
     assert den != 0
     return self.array(data = coeff/den)
 
-<<<<<<< HEAD
-  def __repr__(self): 
-    """
-    Emit a string for debugging of the labels, type of data 
-=======
   def __repr__(self):
     """
     Emit a string for debugging of the labels, type of data
->>>>>>> 73600026
     and sigmas array present within this miller_array.
     """
     mstr = self.crystal_symmetry().__repr__()
