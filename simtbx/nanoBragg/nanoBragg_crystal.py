"""
organizer for setting the nanoBragg crystal properties
"""
from __future__ import absolute_import, division, print_function
from collections import Iterable
from simtbx.nanoBragg import shapetype
from scitbx.matrix import sqr
from cctbx import sgtbx


class NBcrystal(object):

<<<<<<< HEAD
    def __init__(self, init_defaults=True):
        self.xtal_shape = None  # nanoBragg shapetypes, can be e.g. tophat, gauss, square, round
        self.Ncells_abc = None  # 3-tuple of  floats specifying mosaic domains size along a,b,c crystal axes
        self.isotropic_ncells = None  # whether Na=Nb=Nc is a restraint
        self.Ncells_def = None  # 3-tuple of the offiagonal mosaic domain size terms, e.g. NaNb, NaNc, NcNb
        self.thick_mm = None  # crystal thickness used to determine an approximate scale for the crystal (not used much in diffBragg)
        self.symbol = None  # space group symbol e.g. P6522
        self.miller_array = None  # cctbx miller array for setting structure factor amplitudes
        self.mos_spread_deg = None  # mosaic spread
        self.anisotropic_mos_spread_deg = None  # whether mosaic spread is defined using 1 or 3 parameters
        self.n_mos_domains = None  # how many mosaic domains are used to sample the mosaic rotational spread (spherical or ellipsoidal caps)
        self.umat_maker = None  # instance of nanoBragg.anisotropic_mosaicity.AnisoUmats
        self.dxtbx_crystal = None  # dxtbx crystal model for the crystal
        if init_defaults:
            self.init_defaults()

    def init_defaults(self):
        self.xtal_shape = "gauss"
        self.Ncells_abc = (10, 10, 10)
        self.isotropic_ncells = True
        self.Ncells_def = None
        self.thick_mm = 0.1
        self.symbol = "P43212"
        ucell = (79.1, 79.1, 38.4, 90, 90, 90)
        self.dxtbx_crystal = NBcrystal.dxtbx_crystal_from_ucell_and_symbol(
            ucell_tuple_Adeg=ucell, symbol=self.symbol)
        self.miller_array = NBcrystal.dummie_Fhkl(ucell, self.symbol)
        self.mos_spread_deg = 0
        self.anisotropic_mos_spread_deg = None
        self.n_mos_domains = 1
        self.umat_maker = None

    @property
    def has_anisotropic_mosaicity(self):
        return self.anisotropic_mos_spread_deg is not None

    @property
    def space_group_info(self):
        if self.symbol is not None:
            info = sgtbx.space_group_info(symbol=self.symbol)
            return info
        else:
            raise AttributeError("Set the space group symbol before calling for space_group_info!")

    @property
    def miller_array_high_symmetry(self):
        if self.symbol is not None and self.miller_array is not None:
            return self.miller_array.customized_copy(space_group_info=self.space_group_info)
        else:
            raise AttributeError("Set the symbol and miller_array properties first!")

    @property
    def symbol(self):
        return self._symbol

    @symbol.setter
    def symbol(self, val):
        self._symbol = val

    @property
    def Omatrix(self):
        """
        Change of basis operator
        """
        if self.dxtbx_crystal is None:
            raise AttributeError("Specify the dxtbx crystal object first!")
        sgi = self.dxtbx_crystal.get_space_group().info()
        to_p1 = sgi.change_of_basis_op_to_primitive_setting()
        return sqr(to_p1.c_inv().r().transpose().as_double())

    @property
    def dxtbx_crystal(self):
        return self._dxtbx_crystal

    @dxtbx_crystal.setter
    def dxtbx_crystal(self, val):
        self._dxtbx_crystal = val

    @property
    def miller_array(self):
        return self._miller_array

    @miller_array.setter
    def miller_array(self, val):
        if val is not None:
            sym = val.crystal_symmetry()
            self.symbol = sym.space_group_info().type().lookup_symbol()
            if isinstance(val.data()[0], complex):
                self.miller_is_complex = True
            else:
                self.miller_is_complex = False
                if str(val.observation_type) == "xray.intensity":
                    val = val.as_amplitude_array()
            cb_op = val.space_group_info().change_of_basis_op_to_primitive_setting()
            val = val.expand_to_p1()
            val = val.generate_bijvoet_mates()
            dtrm = sqr(cb_op.c().r().as_double()).determinant()
            if not dtrm == 1:
                val = val.change_basis(cb_op)
        self._miller_array = val

    @property
    def Ncells_abc(self):
        return self._Ncells_abc

    @Ncells_abc.setter
    def Ncells_abc(self, val):
        self._Ncells_abc = val

    @property
    def Ncells_def(self):
        return self._Ncells_def

    @Ncells_def.setter
    def Ncells_def(self, val):
        self._Ncells_def = val

    @property
    def anisotropic_mos_spread_deg(self):
        return self._anisotropic_mos_spread_deg

    @anisotropic_mos_spread_deg.setter
    def anisotropic_mos_spread_deg(self, val):
        if val is not None:
            if not isinstance(val, Iterable):
                raise TypeError("anisotropic_mos_spread_deg needs top be a 3-tuple or 6-tuple")
            elif len(val) not in [3, 6]:
                raise ValueError("Anisotropic mosaicity should be either a 3-tuple or a 6-tuple")
        self._anisotropic_mos_spread_deg = val

    @property
    def mos_spread_deg(self):
        return self._mos_spread_deg

    @mos_spread_deg.setter
    def mos_spread_deg(self, val):
        self._mos_spread_deg = val

    @property
    def n_mos_domains(self):
        return self._n_mos_domains

    @n_mos_domains.setter
    def n_mos_domains(self, val):
        self._n_mos_domains = val

    @property
    def xtal_shape(self):
      if self._xtal_shape == "gauss":
        return shapetype.Gauss
      elif self._xtal_shape == "gauss_argchk":
        return shapetype.Gauss_argchk
      elif self._xtal_shape == "round":
        return shapetype.Round
      elif self._xtal_shape == "square":
        return shapetype.Square
      else:
        return shapetype.Tophat  # default after init

    @xtal_shape.setter
    def xtal_shape(self, val):
        self._xtal_shape = val

    @property
    def thick_mm(self):
        return self._thick_mm

    @thick_mm.setter
    def thick_mm(self, val):
        self._thick_mm = val

    @staticmethod
    def dxtbx_crystal_from_ucell_and_symbol(ucell_tuple_Adeg, symbol):
        """
        :param ucell_tuple_Adeg:  unit cell tuple a,b,c al, be, ga in Angstom and degrees
        :param symbol: lookup symbol for space group, e.g. 'P1'
        :return:a default crystal in conventional orientation, a along x-axis
        """
        from cctbx import crystal
        from dxtbx.model.crystal import CrystalFactory
        symm = crystal.symmetry("%f,%f,%f,%f,%f,%f" % ucell_tuple_Adeg, symbol)

        ucell = symm.unit_cell()
        O = ucell.orthogonalization_matrix()
        real_space_a = O[0], O[3], O[6]
        real_space_b = O[1], O[4], O[7]
        real_space_c = O[2], O[5], O[8]

        hall_symbol = symm.space_group_info().type().hall_symbol()

        return CrystalFactory.from_dict(
            {'__id__': 'crystal',
                       'real_space_a': real_space_a,
                       'real_space_b': real_space_b,
                       'real_space_c': real_space_c,
                       'space_group_hall_symbol': hall_symbol})

    @staticmethod
    def dummie_Fhkl(ucell, symbol):
        from simtbx.nanoBragg.utils import fcalc_from_pdb
        Fhkl = fcalc_from_pdb(resolution=2, algorithm="fft", wavelength=1, symbol=symbol, ucell=ucell)
        return Fhkl
=======
  def __init__(self, init_defaults=True):
    self.xtal_shape = None  # nanoBragg shapetypes, can be e.g. tophat, gauss, square, round
    self.Ncells_abc = None  # 3-tuple of  floats specifying mosaic domains size along a,b,c crystal axes
    self.isotropic_ncells = None  # whether Na=Nb=Nc is a restraint
    self.Ncells_def = None  # 3-tuple of the offiagonal mosaic domain size terms, e.g. NaNb, NaNc, NcNb
    self.thick_mm = None  # crystal thickness used to determine an approximate scale for the crystal (not used much in diffBragg)
    self.symbol = None  # space group symbol e.g. P6522
    self.miller_array = None  # cctbx miller array for setting structure factor amplitudes
    self.mos_spread_deg = None  # mosaic spread
    self.anisotropic_mos_spread_deg = None  # whether mosaic spread is defined using 1 or 3 parameters
    self.n_mos_domains = None  # how many mosaic domains are used to sample the mosaic rotational spread (spherical or ellipsoidal caps)
    self.umat_maker = None  # instance of nanoBragg.anisotropic_mosaicity.AnisoUmats
    self.dxtbx_crystal = None  # dxtbx crystal model for the crystal
    if init_defaults:
      self.init_defaults()

  def init_defaults(self):
    self.xtal_shape = "gauss"
    self.Ncells_abc = (10, 10, 10)
    self.isotropic_ncells = True
    self.Ncells_def = None
    self.thick_mm = 0.1
    self.symbol = "P43212"
    ucell = (79.1, 79.1, 38.4, 90, 90, 90)
    self.dxtbx_crystal = NBcrystal.dxtbx_crystal_from_ucell_and_symbol(
      ucell_tuple_Adeg=ucell, symbol=self.symbol)
    self.miller_array = NBcrystal.dummie_Fhkl(ucell, self.symbol)
    self.mos_spread_deg = 0
    self.anisotropic_mos_spread_deg = None
    self.n_mos_domains = 1
    self.umat_maker = None

  @property
  def has_anisotropic_mosaicity(self):
    return self.anisotropic_mos_spread_deg is not None

  @property
  def space_group_info(self):
    if self.symbol is not None:
      info = sgtbx.space_group_info(symbol=self.symbol)
      return info
    else:
      raise AttributeError("Set the space group symbol before calling for space_group_info!")

  @property
  def miller_array_high_symmetry(self):
    if self.symbol is not None and self.miller_array is not None:
      return self.miller_array.customized_copy(space_group_info=self.space_group_info)
    else:
      raise AttributeError("Set the symbol and miller_array properties first!")

  @property
  def symbol(self):
    return self._symbol

  @symbol.setter
  def symbol(self, val):
    self._symbol = val

  @property
  def Omatrix(self):
    """
    Change of basis operator
    """
    if self.dxtbx_crystal is None:
      raise AttributeError("Specify the dxtbx crystal object first!")
    sgi = self.dxtbx_crystal.get_space_group().info()
    to_p1 = sgi.change_of_basis_op_to_primitive_setting()
    return sqr(to_p1.c_inv().r().transpose().as_double())

  @property
  def dxtbx_crystal(self):
    return self._dxtbx_crystal

  @dxtbx_crystal.setter
  def dxtbx_crystal(self, val):
    self._dxtbx_crystal = val

  @property
  def miller_array(self):
    return self._miller_array

  @miller_array.setter
  def miller_array(self, val):
    if val is not None:
      if isinstance(val.data()[0], complex):
        self.miller_is_complex = True
      else:
        self.miller_is_complex = False
        if str(val.observation_type) == "xray.intensity":
          val = val.as_amplitude_array()
      cb_op = val.space_group_info().change_of_basis_op_to_primitive_setting()
      val = val.expand_to_p1()
      val = val.generate_bijvoet_mates()
      dtrm = sqr(cb_op.c().r().as_double()).determinant()
      if not dtrm == 1:
        val = val.change_basis(cb_op)
    self._miller_array = val

  @property
  def Ncells_abc(self):
    return self._Ncells_abc

  @Ncells_abc.setter
  def Ncells_abc(self, val):
    self._Ncells_abc = val

  @property
  def Ncells_def(self):
    return self._Ncells_def

  @Ncells_def.setter
  def Ncells_def(self, val):
    self._Ncells_def = val

  @property
  def anisotropic_mos_spread_deg(self):
    return self._anisotropic_mos_spread_deg

  @anisotropic_mos_spread_deg.setter
  def anisotropic_mos_spread_deg(self, val):
    if val is not None:
      if not isinstance(val, Iterable):
        raise TypeError("anisotropic_mos_spread_deg needs to be a 3-tuple or 6-tuple")
      elif len(val) not in [3, 6]:
        raise ValueError("Anisotropic mosaicity should be either a 3-tuple or a 6-tuple")
    self._anisotropic_mos_spread_deg = val

  @property
  def mos_spread_deg(self):
    return self._mos_spread_deg

  @mos_spread_deg.setter
  def mos_spread_deg(self, val):
    self._mos_spread_deg = val

  @property
  def n_mos_domains(self):
    return self._n_mos_domains

  @n_mos_domains.setter
  def n_mos_domains(self, val):
    self._n_mos_domains = val

  @property
  def xtal_shape(self):
    if self._xtal_shape == "gauss":
      return shapetype.Gauss
    elif self._xtal_shape == "gauss_argchk":
      return shapetype.Gauss_argchk
    elif self._xtal_shape == "round":
      return shapetype.Round
    elif self._xtal_shape == "square":
      return shapetype.Square
    else:
      return shapetype.Tophat  # default after init

  @xtal_shape.setter
  def xtal_shape(self, val):
    self._xtal_shape = val

  @property
  def thick_mm(self):
    return self._thick_mm

  @thick_mm.setter
  def thick_mm(self, val):
    self._thick_mm = val

  @staticmethod
  def dxtbx_crystal_from_ucell_and_symbol(ucell_tuple_Adeg, symbol):
    """
    :param ucell_tuple_Adeg:  unit cell tuple a,b,c al, be, ga in Angstom and degrees
    :param symbol: lookup symbol for space group, e.g. 'P1'
    :return:a default crystal in conventional orientation, a along x-axis
    """
    from cctbx import crystal
    from dxtbx.model.crystal import CrystalFactory
    symm = crystal.symmetry("%f,%f,%f,%f,%f,%f" % ucell_tuple_Adeg, symbol)

    ucell = symm.unit_cell()
    O = ucell.orthogonalization_matrix()
    real_space_a = O[0], O[3], O[6]
    real_space_b = O[1], O[4], O[7]
    real_space_c = O[2], O[5], O[8]

    hall_symbol = symm.space_group_info().type().hall_symbol()

    return CrystalFactory.from_dict(
      {'__id__': 'crystal',
       'real_space_a': real_space_a,
       'real_space_b': real_space_b,
       'real_space_c': real_space_c,
       'space_group_hall_symbol': hall_symbol})

  @staticmethod
  def dummie_Fhkl(ucell, symbol):
    from simtbx.nanoBragg.utils import fcalc_from_pdb
    Fhkl = fcalc_from_pdb(resolution=2, algorithm="fft", wavelength=1, symbol=symbol, ucell=ucell)
    return Fhkl
>>>>>>> 51d6fddb
<|MERGE_RESOLUTION|>--- conflicted
+++ resolved
@@ -10,210 +10,6 @@
 
 class NBcrystal(object):
 
-<<<<<<< HEAD
-    def __init__(self, init_defaults=True):
-        self.xtal_shape = None  # nanoBragg shapetypes, can be e.g. tophat, gauss, square, round
-        self.Ncells_abc = None  # 3-tuple of  floats specifying mosaic domains size along a,b,c crystal axes
-        self.isotropic_ncells = None  # whether Na=Nb=Nc is a restraint
-        self.Ncells_def = None  # 3-tuple of the offiagonal mosaic domain size terms, e.g. NaNb, NaNc, NcNb
-        self.thick_mm = None  # crystal thickness used to determine an approximate scale for the crystal (not used much in diffBragg)
-        self.symbol = None  # space group symbol e.g. P6522
-        self.miller_array = None  # cctbx miller array for setting structure factor amplitudes
-        self.mos_spread_deg = None  # mosaic spread
-        self.anisotropic_mos_spread_deg = None  # whether mosaic spread is defined using 1 or 3 parameters
-        self.n_mos_domains = None  # how many mosaic domains are used to sample the mosaic rotational spread (spherical or ellipsoidal caps)
-        self.umat_maker = None  # instance of nanoBragg.anisotropic_mosaicity.AnisoUmats
-        self.dxtbx_crystal = None  # dxtbx crystal model for the crystal
-        if init_defaults:
-            self.init_defaults()
-
-    def init_defaults(self):
-        self.xtal_shape = "gauss"
-        self.Ncells_abc = (10, 10, 10)
-        self.isotropic_ncells = True
-        self.Ncells_def = None
-        self.thick_mm = 0.1
-        self.symbol = "P43212"
-        ucell = (79.1, 79.1, 38.4, 90, 90, 90)
-        self.dxtbx_crystal = NBcrystal.dxtbx_crystal_from_ucell_and_symbol(
-            ucell_tuple_Adeg=ucell, symbol=self.symbol)
-        self.miller_array = NBcrystal.dummie_Fhkl(ucell, self.symbol)
-        self.mos_spread_deg = 0
-        self.anisotropic_mos_spread_deg = None
-        self.n_mos_domains = 1
-        self.umat_maker = None
-
-    @property
-    def has_anisotropic_mosaicity(self):
-        return self.anisotropic_mos_spread_deg is not None
-
-    @property
-    def space_group_info(self):
-        if self.symbol is not None:
-            info = sgtbx.space_group_info(symbol=self.symbol)
-            return info
-        else:
-            raise AttributeError("Set the space group symbol before calling for space_group_info!")
-
-    @property
-    def miller_array_high_symmetry(self):
-        if self.symbol is not None and self.miller_array is not None:
-            return self.miller_array.customized_copy(space_group_info=self.space_group_info)
-        else:
-            raise AttributeError("Set the symbol and miller_array properties first!")
-
-    @property
-    def symbol(self):
-        return self._symbol
-
-    @symbol.setter
-    def symbol(self, val):
-        self._symbol = val
-
-    @property
-    def Omatrix(self):
-        """
-        Change of basis operator
-        """
-        if self.dxtbx_crystal is None:
-            raise AttributeError("Specify the dxtbx crystal object first!")
-        sgi = self.dxtbx_crystal.get_space_group().info()
-        to_p1 = sgi.change_of_basis_op_to_primitive_setting()
-        return sqr(to_p1.c_inv().r().transpose().as_double())
-
-    @property
-    def dxtbx_crystal(self):
-        return self._dxtbx_crystal
-
-    @dxtbx_crystal.setter
-    def dxtbx_crystal(self, val):
-        self._dxtbx_crystal = val
-
-    @property
-    def miller_array(self):
-        return self._miller_array
-
-    @miller_array.setter
-    def miller_array(self, val):
-        if val is not None:
-            sym = val.crystal_symmetry()
-            self.symbol = sym.space_group_info().type().lookup_symbol()
-            if isinstance(val.data()[0], complex):
-                self.miller_is_complex = True
-            else:
-                self.miller_is_complex = False
-                if str(val.observation_type) == "xray.intensity":
-                    val = val.as_amplitude_array()
-            cb_op = val.space_group_info().change_of_basis_op_to_primitive_setting()
-            val = val.expand_to_p1()
-            val = val.generate_bijvoet_mates()
-            dtrm = sqr(cb_op.c().r().as_double()).determinant()
-            if not dtrm == 1:
-                val = val.change_basis(cb_op)
-        self._miller_array = val
-
-    @property
-    def Ncells_abc(self):
-        return self._Ncells_abc
-
-    @Ncells_abc.setter
-    def Ncells_abc(self, val):
-        self._Ncells_abc = val
-
-    @property
-    def Ncells_def(self):
-        return self._Ncells_def
-
-    @Ncells_def.setter
-    def Ncells_def(self, val):
-        self._Ncells_def = val
-
-    @property
-    def anisotropic_mos_spread_deg(self):
-        return self._anisotropic_mos_spread_deg
-
-    @anisotropic_mos_spread_deg.setter
-    def anisotropic_mos_spread_deg(self, val):
-        if val is not None:
-            if not isinstance(val, Iterable):
-                raise TypeError("anisotropic_mos_spread_deg needs top be a 3-tuple or 6-tuple")
-            elif len(val) not in [3, 6]:
-                raise ValueError("Anisotropic mosaicity should be either a 3-tuple or a 6-tuple")
-        self._anisotropic_mos_spread_deg = val
-
-    @property
-    def mos_spread_deg(self):
-        return self._mos_spread_deg
-
-    @mos_spread_deg.setter
-    def mos_spread_deg(self, val):
-        self._mos_spread_deg = val
-
-    @property
-    def n_mos_domains(self):
-        return self._n_mos_domains
-
-    @n_mos_domains.setter
-    def n_mos_domains(self, val):
-        self._n_mos_domains = val
-
-    @property
-    def xtal_shape(self):
-      if self._xtal_shape == "gauss":
-        return shapetype.Gauss
-      elif self._xtal_shape == "gauss_argchk":
-        return shapetype.Gauss_argchk
-      elif self._xtal_shape == "round":
-        return shapetype.Round
-      elif self._xtal_shape == "square":
-        return shapetype.Square
-      else:
-        return shapetype.Tophat  # default after init
-
-    @xtal_shape.setter
-    def xtal_shape(self, val):
-        self._xtal_shape = val
-
-    @property
-    def thick_mm(self):
-        return self._thick_mm
-
-    @thick_mm.setter
-    def thick_mm(self, val):
-        self._thick_mm = val
-
-    @staticmethod
-    def dxtbx_crystal_from_ucell_and_symbol(ucell_tuple_Adeg, symbol):
-        """
-        :param ucell_tuple_Adeg:  unit cell tuple a,b,c al, be, ga in Angstom and degrees
-        :param symbol: lookup symbol for space group, e.g. 'P1'
-        :return:a default crystal in conventional orientation, a along x-axis
-        """
-        from cctbx import crystal
-        from dxtbx.model.crystal import CrystalFactory
-        symm = crystal.symmetry("%f,%f,%f,%f,%f,%f" % ucell_tuple_Adeg, symbol)
-
-        ucell = symm.unit_cell()
-        O = ucell.orthogonalization_matrix()
-        real_space_a = O[0], O[3], O[6]
-        real_space_b = O[1], O[4], O[7]
-        real_space_c = O[2], O[5], O[8]
-
-        hall_symbol = symm.space_group_info().type().hall_symbol()
-
-        return CrystalFactory.from_dict(
-            {'__id__': 'crystal',
-                       'real_space_a': real_space_a,
-                       'real_space_b': real_space_b,
-                       'real_space_c': real_space_c,
-                       'space_group_hall_symbol': hall_symbol})
-
-    @staticmethod
-    def dummie_Fhkl(ucell, symbol):
-        from simtbx.nanoBragg.utils import fcalc_from_pdb
-        Fhkl = fcalc_from_pdb(resolution=2, algorithm="fft", wavelength=1, symbol=symbol, ucell=ucell)
-        return Fhkl
-=======
   def __init__(self, init_defaults=True):
     self.xtal_shape = None  # nanoBragg shapetypes, can be e.g. tophat, gauss, square, round
     self.Ncells_abc = None  # 3-tuple of  floats specifying mosaic domains size along a,b,c crystal axes
@@ -413,5 +209,4 @@
   def dummie_Fhkl(ucell, symbol):
     from simtbx.nanoBragg.utils import fcalc_from_pdb
     Fhkl = fcalc_from_pdb(resolution=2, algorithm="fft", wavelength=1, symbol=symbol, ucell=ucell)
-    return Fhkl
->>>>>>> 51d6fddb
+    return Fhkl