--- conflicted
+++ resolved
@@ -8,7 +8,7 @@
     "$D/nanoBragg/tst_gaussian_mosaicity.py",
     "$D/nanoBragg/tst_gaussian_mosaicity2.py",
     "$D/nanoBragg/tst_nanoBragg_cbf_write.py",
-<<<<<<< HEAD
+    "$D/nanoBragg/tst_multisource_background.py",
     "$D/diffBragg/tests/tst_diffBragg_Fhkl_complex.py",
     "$D/diffBragg/tests/tst_diffBragg_change_of_basis.py",
     "$D/diffBragg/tests/tst_diffBragg_update_dxtbx_geoms.py",
@@ -42,9 +42,6 @@
     ["$D/diffBragg/tests/tst_diffBragg_panelXY_derivs.py", "--panel x"],
     ["$D/diffBragg/tests/tst_diffBragg_panelXY_derivs.py", "--panel y"],
     ["$D/diffBragg/tests/tst_diffBragg_panelXY_derivs.py", "--panel z"],
-=======
-    "$D/nanoBragg/tst_multisource_background.py",
->>>>>>> 51d6fddb
     ]
 
 OPT = libtbx.env.build_options
@@ -57,9 +54,9 @@
     "$D/kokkos/tst_kokkos_lib.py",                  # GPU in kokkos
   ]
 else:
-    tst_list.append(
-        ["$D/nanoBragg/tst_gauss_argchk.py","CPU"]
-    )
+  tst_list.append(
+    ["$D/nanoBragg/tst_gauss_argchk.py","CPU"]
+  )
 
 def run():
   build_dir = libtbx.env.under_build("simtbx")
